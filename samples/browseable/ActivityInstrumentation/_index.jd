


page.tags="ActivityInstrumentation"
sample.group=Testing
@jd:body

<p>This sample demonstrates how to use an
{@link android.test.InstrumentationTestCase} to test the internal state of an
{@link android.app.Activity}.</p>
<<<<<<< HEAD
<p>To learn more about using Android's custom testing framework, see 
<a href="{@docRoot}training/activity-testing/index.html">Testing Your 
=======
<p>To learn more about using Android's custom testing framework, see
<a href="{@docRoot}training/activity-testing/index.html">Testing Your
>>>>>>> 1d38e9a1
Android Activity</a>.</p><|MERGE_RESOLUTION|>--- conflicted
+++ resolved
@@ -8,11 +8,6 @@
 <p>This sample demonstrates how to use an
 {@link android.test.InstrumentationTestCase} to test the internal state of an
 {@link android.app.Activity}.</p>
-<<<<<<< HEAD
-<p>To learn more about using Android's custom testing framework, see 
-<a href="{@docRoot}training/activity-testing/index.html">Testing Your 
-=======
 <p>To learn more about using Android's custom testing framework, see
 <a href="{@docRoot}training/activity-testing/index.html">Testing Your
->>>>>>> 1d38e9a1
 Android Activity</a>.</p>