
/*
 * Copyright (C) 2022 The Android Open Source Project
 *
 * Licensed under the Apache License, Version 2.0 (the "License");
 * you may not use this file except in compliance with the License.
 * You may obtain a copy of the License at
 *
 *      http://www.apache.org/licenses/LICENSE-2.0
 *
 * Unless required by applicable law or agreed to in writing, software
 * distributed under the License is distributed on an "AS IS" BASIS,
 * WITHOUT WARRANTIES OR CONDITIONS OF ANY KIND, either express or implied.
 * See the License for the specific language governing permissions and
 * limitations under the License.
 */
import { UiData } from "./ui_data";
import { Rectangle, RectMatrix, RectTransform } from "viewers/common/rectangle";
import { TraceType } from "common/trace/trace_type";
import { TreeUtils, FilterType } from "common/utils/tree_utils";
import { UserOptions } from "viewers/common/user_options";
import { HierarchyTreeNode, PropertiesTreeNode } from "viewers/common/ui_tree_utils";
import { TreeGenerator } from "viewers/common/tree_generator";
import { TreeTransformer } from "viewers/common/tree_transformer";
import { Layer, LayerTraceEntry } from "common/trace/flickerlib/common";
import { PersistentStoreProxy } from "common/utils/persistent_store_proxy";

type NotifyViewCallbackType = (uiData: UiData) => void;

export class Presenter {
  constructor(notifyViewCallback: NotifyViewCallbackType, private storage: Storage) {
    this.notifyViewCallback = notifyViewCallback;
    this.uiData = new UiData([TraceType.SURFACE_FLINGER]);
    this.notifyViewCallback(this.uiData);
  }

  public updatePinnedItems(pinnedItem: HierarchyTreeNode) {
    const pinnedId = `${pinnedItem.id}`;
    if (this.pinnedItems.map(item => `${item.id}`).includes(pinnedId)) {
      this.pinnedItems = this.pinnedItems.filter(pinned => `${pinned.id}` != pinnedId);
    } else {
      this.pinnedItems.push(pinnedItem);
    }
    this.updatePinnedIds(pinnedId);
    this.uiData.pinnedItems = this.pinnedItems;
    this.notifyViewCallback(this.uiData);
  }

  public updateHighlightedItems(id: string) {
    if (this.highlightedItems.includes(id)) {
      this.highlightedItems = this.highlightedItems.filter(hl => hl != id);
    } else {
      this.highlightedItems = []; //if multi-select surfaces implemented, remove this line
      this.highlightedItems.push(id);
    }
    this.uiData.highlightedItems = this.highlightedItems;
    this.notifyViewCallback(this.uiData);
  }

  public updateHierarchyTree(userOptions: UserOptions) {
    this.hierarchyUserOptions = userOptions;
    this.uiData.hierarchyUserOptions = this.hierarchyUserOptions;
    this.uiData.tree = this.generateTree();
    this.notifyViewCallback(this.uiData);
  }

  public filterHierarchyTree(filterString: string) {
    this.hierarchyFilter = TreeUtils.makeNodeFilter(filterString);
    this.uiData.tree = this.generateTree();
    this.notifyViewCallback(this.uiData);
  }

  public updatePropertiesTree(userOptions: UserOptions) {
    this.propertiesUserOptions = userOptions;
    this.uiData.propertiesUserOptions = this.propertiesUserOptions;
    this.updateSelectedTreeUiData();
  }

  public filterPropertiesTree(filterString: string) {
    this.propertiesFilter = TreeUtils.makeNodeFilter(filterString);
    this.updateSelectedTreeUiData();
  }

  public newPropertiesTree(selectedItem: HierarchyTreeNode) {
    this.selectedHierarchyTree = selectedItem;
    this.updateSelectedTreeUiData();
  }

  public notifyCurrentTraceEntries(entries: Map<TraceType, [any, any]>) {
    this.uiData = new UiData();
    this.uiData.hierarchyUserOptions = this.hierarchyUserOptions;
    this.uiData.propertiesUserOptions = this.propertiesUserOptions;

    const sfEntries = entries.get(TraceType.SURFACE_FLINGER);
    if (sfEntries) {
      [this.entry, this.previousEntry] = sfEntries;
      if (this.entry) {
        this.uiData.highlightedItems = this.highlightedItems;
        this.uiData.rects = this.generateRects();
        this.uiData.displayIds = this.displayIds;
        this.uiData.tree = this.generateTree();
      }
    }
    this.notifyViewCallback(this.uiData);
  }

  private generateRects(): Rectangle[] {
    const displayRects = this.entry.displays.map((display: any) => {
      const rect = display.layerStackSpace;
      rect.label = "Display";
      if (display.name) {
        rect.label += ` - ${display.name}`;
      }
      rect.stableId = `Display - ${display.id}`;
      rect.displayId = display.layerStackId;
      rect.isDisplay = true;
      rect.isVirtual = display.isVirtual ?? false;
      rect.transform = {
        matrix: display.transform.matrix
      };
      return rect;
    }) ?? [];
    this.displayIds = [];
<<<<<<< HEAD
    const rects = this.entry.visibleLayers
      .sort((layer1: any, layer2: any) => {
        const absZLayer1 = layer1.zOrderPath;
        const absZLayer2 = layer2.zOrderPath;
        var elA, elB, i, len;
        for (i = 0, len = Math.min(absZLayer1.length, absZLayer2.length); i < len; i++) {
          elA = absZLayer1[i];
          elB = absZLayer2[i];
          if (elA > elB) return -1;
          if (elA < elB) return 1;
        }
        return absZLayer2.length - absZLayer1.length;
      })
=======
    const rects = this.getLayersForRectsView()
      .sort(this.compareLayerZ)
>>>>>>> f0297593
      .map((it: any) => {
        const rect = it.rect;
        rect.displayId = it.stackId;
        if (!this.displayIds.includes(it.stackId)) {
          this.displayIds.push(it.stackId);
        }
        rect.transform = {
          matrix: rect.transform.matrix
        };
        return rect;
      });
    return this.rectsToUiData(rects.concat(displayRects));
  }

<<<<<<< HEAD
=======
  private getLayersForRectsView(): Layer[] {
    const onlyVisible = this.hierarchyUserOptions["onlyVisible"]?.enabled ?? false;
    // Show only visible layers or Visible + Occluded layers. Don't show all layers
    // (flattenedLayers) because container layers are never meant to be displayed
    return this.entry.flattenedLayers
      .filter((it: any) => it.isVisible || (!onlyVisible && it.occludedBy.length > 0));
  }

  private compareLayerZ(a: Layer, b: Layer): number {
    const zipLength = Math.min(a.zOrderPath.length, b.zOrderPath.length);
    for (let i = 0; i < zipLength; ++i) {
      const zOrderA = a.zOrderPath[i];
      const zOrderB = b.zOrderPath[i];
      if (zOrderA > zOrderB) return -1;
      if (zOrderA < zOrderB) return 1;
    }
    return b.zOrderPath.length - a.zOrderPath.length;
  }

>>>>>>> f0297593
  private updateSelectedTreeUiData() {
    if (this.selectedHierarchyTree) {
      this.uiData.propertiesTree = this.getTreeWithTransformedProperties(this.selectedHierarchyTree);
      this.uiData.selectedLayer = this.selectedLayer;
    }
    this.notifyViewCallback(this.uiData);
  }

  private generateTree() {
    if (!this.entry) {
      return null;
    }

    const generator = new TreeGenerator(this.entry, this.hierarchyFilter, this.pinnedIds)
      .setIsOnlyVisibleView(this.hierarchyUserOptions["onlyVisible"]?.enabled)
      .setIsSimplifyNames(this.hierarchyUserOptions["simplifyNames"]?.enabled)
      .setIsFlatView(this.hierarchyUserOptions["flat"]?.enabled)
      .withUniqueNodeId();
    let tree: HierarchyTreeNode | null;
    if (!this.hierarchyUserOptions["showDiff"]?.enabled) {
      tree = generator.generateTree();
    } else {
      tree = generator.compareWith(this.previousEntry)
        .withModifiedCheck()
        .generateFinalTreeWithDiff();
    }
    this.pinnedItems = generator.getPinnedItems();
    this.uiData.pinnedItems = this.pinnedItems;
    return tree;
  }

  private rectsToUiData(rects: any[]): Rectangle[] {
    const uiRects: Rectangle[] = [];
    rects.forEach((rect: any) => {
      let t = null;
      if (rect.transform && rect.transform.matrix) {
        t = rect.transform.matrix;
      } else if (rect.transform) {
        t = rect.transform;
      }
      let transform: RectTransform | null = null;
      if (t !== null) {
        const matrix: RectMatrix = {
          dsdx: t.dsdx,
          dsdy: t.dsdy,
          dtdx: t.dtdx,
          dtdy: t.dtdy,
          tx: t.tx,
          ty: t.ty
        };
        transform = {
          matrix: matrix,
        };
      }

      const newRect: Rectangle = {
        topLeft: {x: rect.left, y: rect.top},
        bottomRight: {x: rect.right, y: rect.bottom},
        height: rect.height,
        width: rect.width,
        label: rect.label,
        transform: transform,
        isVisible: rect.ref?.isVisible ?? false,
        isDisplay: rect.isDisplay ?? false,
        ref: rect.ref,
        id: rect.stableId ?? rect.ref.stableId,
        displayId: rect.displayId ?? rect.ref.stackId,
        isVirtual: rect.isVirtual ?? false,
        isClickable: !(rect.isDisplay ?? false)
      };
      uiRects.push(newRect);
    });
    return uiRects;
  }

  private updatePinnedIds(newId: string) {
    if (this.pinnedIds.includes(newId)) {
      this.pinnedIds = this.pinnedIds.filter(pinned => pinned != newId);
    } else {
      this.pinnedIds.push(newId);
    }
  }

  private getTreeWithTransformedProperties(selectedTree: HierarchyTreeNode): PropertiesTreeNode {
    const transformer = new TreeTransformer(selectedTree, this.propertiesFilter)
      .setOnlyProtoDump(true)
      .setIsShowDefaults(this.propertiesUserOptions["showDefaults"]?.enabled)
      .setIsShowDiff(this.propertiesUserOptions["showDiff"]?.enabled)
      .setTransformerOptions({skip: selectedTree.skip})
      .setProperties(this.entry)
      .setDiffProperties(this.previousEntry);
    this.selectedLayer = transformer.getOriginalFlickerItem(this.entry, selectedTree.stableId);
    const transformedTree = transformer.transform();
    return transformedTree;
  }

  private readonly notifyViewCallback: NotifyViewCallbackType;
  private uiData: UiData;
  private hierarchyFilter: FilterType = TreeUtils.makeNodeFilter("");
  private propertiesFilter: FilterType = TreeUtils.makeNodeFilter("");
  private highlightedItems: Array<string> = [];
  private displayIds: Array<number> = [];
  private pinnedItems: Array<HierarchyTreeNode> = [];
  private pinnedIds: Array<string> = [];
  private selectedHierarchyTree: HierarchyTreeNode | null = null;
  private selectedLayer: LayerTraceEntry | Layer | null = null;
  private previousEntry: LayerTraceEntry | null = null;
  private entry: LayerTraceEntry | null = null;
  private hierarchyUserOptions: UserOptions = PersistentStoreProxy.new<UserOptions>("SfHierarchyOptions", {
    showDiff: {
      name: "Show diff", // TODO: PersistentStoreObject.Ignored("Show diff") or something like that to instruct to not store this info
      enabled: false
    },
    simplifyNames: {
      name: "Simplify names",
      enabled: true
    },
    onlyVisible: {
      name: "Only visible",
      enabled: false
    },
    flat: {
      name: "Flat",
      enabled: false
    }
  }, this.storage);

  private propertiesUserOptions: UserOptions = PersistentStoreProxy.new<UserOptions>("SfPropertyOptions", {
    showDiff: {
      name: "Show diff",
      enabled: false
    },
    showDefaults: {
      name: "Show defaults",
      enabled: false,
      tooltip: `
                If checked, shows the value of all properties.
                Otherwise, hides all properties whose value is
                the default for its data type.
              `
    },
  }, this.storage);
}<|MERGE_RESOLUTION|>--- conflicted
+++ resolved
@@ -121,24 +121,8 @@
       return rect;
     }) ?? [];
     this.displayIds = [];
-<<<<<<< HEAD
-    const rects = this.entry.visibleLayers
-      .sort((layer1: any, layer2: any) => {
-        const absZLayer1 = layer1.zOrderPath;
-        const absZLayer2 = layer2.zOrderPath;
-        var elA, elB, i, len;
-        for (i = 0, len = Math.min(absZLayer1.length, absZLayer2.length); i < len; i++) {
-          elA = absZLayer1[i];
-          elB = absZLayer2[i];
-          if (elA > elB) return -1;
-          if (elA < elB) return 1;
-        }
-        return absZLayer2.length - absZLayer1.length;
-      })
-=======
     const rects = this.getLayersForRectsView()
       .sort(this.compareLayerZ)
->>>>>>> f0297593
       .map((it: any) => {
         const rect = it.rect;
         rect.displayId = it.stackId;
@@ -153,8 +137,6 @@
     return this.rectsToUiData(rects.concat(displayRects));
   }
 
-<<<<<<< HEAD
-=======
   private getLayersForRectsView(): Layer[] {
     const onlyVisible = this.hierarchyUserOptions["onlyVisible"]?.enabled ?? false;
     // Show only visible layers or Visible + Occluded layers. Don't show all layers
@@ -174,7 +156,6 @@
     return b.zOrderPath.length - a.zOrderPath.length;
   }
 
->>>>>>> f0297593
   private updateSelectedTreeUiData() {
     if (this.selectedHierarchyTree) {
       this.uiData.propertiesTree = this.getTreeWithTransformedProperties(this.selectedHierarchyTree);
