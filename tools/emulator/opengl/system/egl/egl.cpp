/*
* Copyright (C) 2011 The Android Open Source Project
*
* Licensed under the Apache License, Version 2.0 (the "License");
* you may not use this file except in compliance with the License.
* You may obtain a copy of the License at
*
* http://www.apache.org/licenses/LICENSE-2.0
*
* Unless required by applicable law or agreed to in writing, software
* distributed under the License is distributed on an "AS IS" BASIS,
* WITHOUT WARRANTIES OR CONDITIONS OF ANY KIND, either express or implied.
* See the License for the specific language governing permissions and
* limitations under the License.
*/
#include "HostConnection.h"
#include "ThreadInfo.h"
#include "eglDisplay.h"
#include "egl_ftable.h"
#include <cutils/log.h>
#include "gralloc_cb.h"
#include "GLClientState.h"
#include "GLSharedGroup.h"
#include "eglContext.h"
#include "ClientAPIExts.h"

#include "GLEncoder.h"
#ifdef WITH_GLES2
#include "GL2Encoder.h"
#endif

#include <system/window.h>

template<typename T>
static T setErrorFunc(GLint error, T returnValue) {
    getEGLThreadInfo()->eglError = error;
    return returnValue;
}

const char *  eglStrError(EGLint err)
{
    switch (err){
        case EGL_SUCCESS:           return "EGL_SUCCESS";
        case EGL_NOT_INITIALIZED:   return "EGL_NOT_INITIALIZED";
        case EGL_BAD_ACCESS:        return "EGL_BAD_ACCESS";
        case EGL_BAD_ALLOC:         return "EGL_BAD_ALLOC";
        case EGL_BAD_ATTRIBUTE:     return "EGL_BAD_ATTRIBUTE";
        case EGL_BAD_CONFIG:        return "EGL_BAD_CONFIG";
        case EGL_BAD_CONTEXT:       return "EGL_BAD_CONTEXT";
        case EGL_BAD_CURRENT_SURFACE: return "EGL_BAD_CURRENT_SURFACE";
        case EGL_BAD_DISPLAY:       return "EGL_BAD_DISPLAY";
        case EGL_BAD_MATCH:         return "EGL_BAD_MATCH";
        case EGL_BAD_NATIVE_PIXMAP: return "EGL_BAD_NATIVE_PIXMAP";
        case EGL_BAD_NATIVE_WINDOW: return "EGL_BAD_NATIVE_WINDOW";
        case EGL_BAD_PARAMETER:     return "EGL_BAD_PARAMETER";
        case EGL_BAD_SURFACE:       return "EGL_BAD_SURFACE";
        case EGL_CONTEXT_LOST:      return "EGL_CONTEXT_LOST";
        default: return "UNKNOWN";
    }
}

#define LOG_EGL_ERRORS 1

#ifdef LOG_EGL_ERRORS

#define setErrorReturn(error, retVal)     \
    {                                                \
        ALOGE("tid %d: %s(%d): error 0x%x (%s)", gettid(), __FUNCTION__, __LINE__, error, eglStrError(error));     \
        return setErrorFunc(error, retVal);            \
    }

#define RETURN_ERROR(ret,err)           \
    ALOGE("tid %d: %s(%d): error 0x%x (%s)", gettid(), __FUNCTION__, __LINE__, err, eglStrError(err));    \
    getEGLThreadInfo()->eglError = err;    \
    return ret;

#else //!LOG_EGL_ERRORS

#define setErrorReturn(error, retVal) return setErrorFunc(error, retVal);

#define RETURN_ERROR(ret,err)           \
    getEGLThreadInfo()->eglError = err; \
    return ret;

#endif //LOG_EGL_ERRORS

#define VALIDATE_CONFIG(cfg,ret) \
    if(((int)cfg<0)||((int)cfg>s_display.getNumConfigs())) { \
        RETURN_ERROR(ret,EGL_BAD_CONFIG); \
    }

#define VALIDATE_DISPLAY(dpy,ret) \
    if ((dpy) != (EGLDisplay)&s_display) { \
        RETURN_ERROR(ret, EGL_BAD_DISPLAY);    \
    }

#define VALIDATE_DISPLAY_INIT(dpy,ret) \
    VALIDATE_DISPLAY(dpy, ret)    \
    if (!s_display.initialized()) {        \
        RETURN_ERROR(ret, EGL_NOT_INITIALIZED);    \
    }

#define DEFINE_HOST_CONNECTION \
    HostConnection *hostCon = HostConnection::get(); \
    renderControl_encoder_context_t *rcEnc = (hostCon ? hostCon->rcEncoder() : NULL)

#define DEFINE_AND_VALIDATE_HOST_CONNECTION(ret) \
    HostConnection *hostCon = HostConnection::get(); \
    if (!hostCon) { \
        ALOGE("egl: Failed to get host connection\n"); \
        return ret; \
    } \
    renderControl_encoder_context_t *rcEnc = hostCon->rcEncoder(); \
    if (!rcEnc) { \
        ALOGE("egl: Failed to get renderControl encoder context\n"); \
        return ret; \
    }

#define VALIDATE_CONTEXT_RETURN(context,ret)        \
    if (!context) {                                    \
        RETURN_ERROR(ret,EGL_BAD_CONTEXT);    \
    }

#define VALIDATE_SURFACE_RETURN(surface, ret)    \
    if (surface != EGL_NO_SURFACE) {    \
        egl_surface_t* s( static_cast<egl_surface_t*>(surface) );    \
        if (s->dpy != (EGLDisplay)&s_display)    \
            setErrorReturn(EGL_BAD_DISPLAY, EGL_FALSE);    \
    }


EGLContext_t::EGLContext_t(EGLDisplay dpy, EGLConfig config, EGLContext_t* shareCtx) :
    dpy(dpy),
    config(config),
    read(EGL_NO_SURFACE),
    draw(EGL_NO_SURFACE),
    shareCtx(shareCtx),
    rcContext(0),
    versionString(NULL),
    vendorString(NULL),
    rendererString(NULL),
    extensionString(NULL)
{
    flags = 0;
    version = 1;
    clientState = new GLClientState();
    if (shareCtx)
        sharedGroup = shareCtx->getSharedGroup();
    else
        sharedGroup = GLSharedGroupPtr(new GLSharedGroup());
};

EGLContext_t::~EGLContext_t()
{
    delete clientState;
    delete [] versionString;
    delete [] vendorString;
    delete [] rendererString;
    delete [] extensionString;
}

// ----------------------------------------------------------------------------
//egl_surface_t

//we don't need to handle depth since it's handled when window created on the host

struct egl_surface_t {

    EGLDisplay          dpy;
    EGLConfig           config;


    egl_surface_t(EGLDisplay dpy, EGLConfig config, EGLint surfaceType);
    virtual     ~egl_surface_t();

    virtual     void        setSwapInterval(int interval) = 0;
    virtual     EGLBoolean  swapBuffers() = 0;

    EGLint      getSwapBehavior() const;
    uint32_t    getRcSurface()   { return rcSurface; }
    EGLint      getSurfaceType() { return surfaceType; }

    EGLint      getWidth(){ return width; }
    EGLint      getHeight(){ return height; }
    void        setTextureFormat(EGLint _texFormat) { texFormat = _texFormat; }
    EGLint      getTextureFormat() { return texFormat; }
    void        setTextureTarget(EGLint _texTarget) { texTarget = _texTarget; }
    EGLint      getTextureTarget() { return texTarget; }

private:
    //
    //Surface attributes
    //
    EGLint      width;
    EGLint      height;
    EGLint      texFormat;
    EGLint      texTarget;

protected:
    void        setWidth(EGLint w)  { width = w;  }
    void        setHeight(EGLint h) { height = h; }

    EGLint      surfaceType;
    uint32_t    rcSurface; //handle to surface created via remote control
};

egl_surface_t::egl_surface_t(EGLDisplay dpy, EGLConfig config, EGLint surfaceType)
    : dpy(dpy), config(config), surfaceType(surfaceType), rcSurface(0)
{
    width = 0;
    height = 0;
    texFormat = EGL_NO_TEXTURE;
    texTarget = EGL_NO_TEXTURE;
}

EGLint egl_surface_t::getSwapBehavior() const {
    return EGL_BUFFER_PRESERVED;
}

egl_surface_t::~egl_surface_t()
{
}

// ----------------------------------------------------------------------------
// egl_window_surface_t

struct egl_window_surface_t : public egl_surface_t {
    static egl_window_surface_t* create(
            EGLDisplay dpy, EGLConfig config, EGLint surfType,
            ANativeWindow* window);

    virtual ~egl_window_surface_t();

    virtual void       setSwapInterval(int interval);
    virtual EGLBoolean swapBuffers();

private:
    egl_window_surface_t(
            EGLDisplay dpy, EGLConfig config, EGLint surfType,
            ANativeWindow* window);
    EGLBoolean init();

    ANativeWindow*              nativeWindow;
    android_native_buffer_t*    buffer;
};

egl_window_surface_t::egl_window_surface_t (
        EGLDisplay dpy, EGLConfig config, EGLint surfType,
        ANativeWindow* window)
:   egl_surface_t(dpy, config, surfType),
    nativeWindow(window),
    buffer(NULL)
{
    // keep a reference on the window
    nativeWindow->common.incRef(&nativeWindow->common);
    EGLint w,h;
    nativeWindow->query(nativeWindow, NATIVE_WINDOW_WIDTH, &w);
    setWidth(w);
    nativeWindow->query(nativeWindow, NATIVE_WINDOW_HEIGHT, &h);
    setHeight(h);
}

EGLBoolean egl_window_surface_t::init()
{
<<<<<<< HEAD
    DEFINE_AND_VALIDATE_HOST_CONNECTION(EGL_FALSE);
    rcSurface = rcEnc->rcCreateWindowSurface(rcEnc, (uint32_t)config, getWidth(), getHeight());
    if (!rcSurface) {
        ALOGE("rcCreateWindowSurface returned 0");
        return EGL_FALSE;
=======
    if (nativeWindow->dequeueBuffer(nativeWindow, &buffer) != NO_ERROR) {
        setErrorReturn(EGL_BAD_ALLOC, EGL_FALSE);
>>>>>>> c765e79a
    }
    nativeWindow->lockBuffer(nativeWindow, buffer);

    DEFINE_AND_VALIDATE_HOST_CONNECTION(EGL_FALSE);
    rcSurface = rcEnc->rcCreateWindowSurface(rcEnc, (uint32_t)config,
            getWidth(), getHeight());
    if (!rcSurface) {
<<<<<<< HEAD
        ALOGE("rcDestroy called on invalid rcSurface");
=======
        LOGE("rcCreateWindowSurface returned 0");
>>>>>>> c765e79a
        return EGL_FALSE;
    }
    rcEnc->rcSetWindowColorBuffer(rcEnc, rcSurface,
            ((cb_handle_t*)(buffer->handle))->hostHandle);

    return EGL_TRUE;
}

egl_window_surface_t* egl_window_surface_t::create(
        EGLDisplay dpy, EGLConfig config, EGLint surfType,
        ANativeWindow* window)
{
    egl_window_surface_t* wnd = new egl_window_surface_t(
            dpy, config, surfType, window);
    if (wnd && !wnd->init()) {
        delete wnd;
        wnd = NULL;
    }
    return wnd;
}

egl_window_surface_t::~egl_window_surface_t() {
    DEFINE_HOST_CONNECTION;
    if (rcSurface && rcEnc) {
        rcEnc->rcDestroyWindowSurface(rcEnc, rcSurface);
    }
    if (buffer) {
        nativeWindow->cancelBuffer(nativeWindow, buffer);
    }
    nativeWindow->common.decRef(&nativeWindow->common);
}

void egl_window_surface_t::setSwapInterval(int interval)
{
    nativeWindow->setSwapInterval(nativeWindow, interval);
}

EGLBoolean egl_window_surface_t::swapBuffers()
{
    DEFINE_AND_VALIDATE_HOST_CONNECTION(EGL_FALSE);

    rcEnc->rcFlushWindowColorBuffer(rcEnc, rcSurface);

    nativeWindow->queueBuffer(nativeWindow, buffer);
    if (nativeWindow->dequeueBuffer(nativeWindow, &buffer)) {
        buffer = NULL;
        setErrorReturn(EGL_BAD_ALLOC, EGL_FALSE);
    }
    nativeWindow->lockBuffer(nativeWindow, buffer);

    rcEnc->rcSetWindowColorBuffer(rcEnc, rcSurface,
            ((cb_handle_t *)(buffer->handle))->hostHandle);

    return EGL_TRUE;
}

// ----------------------------------------------------------------------------
//egl_pbuffer_surface_t

struct egl_pbuffer_surface_t : public egl_surface_t {
    static egl_pbuffer_surface_t* create(EGLDisplay dpy, EGLConfig config,
            EGLint surfType, int32_t w, int32_t h, GLenum pixelFormat);

    virtual ~egl_pbuffer_surface_t();

    virtual void       setSwapInterval(int interval) {}
    virtual EGLBoolean swapBuffers() { return EGL_TRUE; }

    uint32_t getRcColorBuffer() { return rcColorBuffer; }

private:
    egl_pbuffer_surface_t(EGLDisplay dpy, EGLConfig config, EGLint surfType,
            int32_t w, int32_t h);
    EGLBoolean init(GLenum format);

    uint32_t rcColorBuffer;
};

egl_pbuffer_surface_t::egl_pbuffer_surface_t(EGLDisplay dpy, EGLConfig config,
        EGLint surfType, int32_t w, int32_t h)
:   egl_surface_t(dpy, config, surfType),
    rcColorBuffer(0)
{
    setWidth(w);
    setHeight(h);
}

egl_pbuffer_surface_t::~egl_pbuffer_surface_t()
{
    DEFINE_HOST_CONNECTION;
    if (rcEnc) {
        if (rcColorBuffer) rcEnc->rcCloseColorBuffer(rcEnc, rcColorBuffer);
        if (rcSurface)     rcEnc->rcDestroyWindowSurface(rcEnc, rcSurface);
    }
}

EGLBoolean egl_pbuffer_surface_t::init(GLenum pixelFormat)
{
    DEFINE_AND_VALIDATE_HOST_CONNECTION(EGL_FALSE);

    rcSurface = rcEnc->rcCreateWindowSurface(rcEnc, (uint32_t)config,
            getWidth(), getHeight());
    if (!rcSurface) {
        ALOGE("rcCreateWindowSurface returned 0");
        return EGL_FALSE;
    }

    rcColorBuffer = rcEnc->rcCreateColorBuffer(rcEnc, getWidth(), getHeight(),
            pixelFormat);
    if (!rcColorBuffer) {
        ALOGE("rcCreateColorBuffer returned 0");
        return EGL_FALSE;
    }

<<<<<<< HEAD
    valid = EGL_TRUE;
    return EGL_TRUE;
}

EGLBoolean egl_pbuffer_surface_t::rcDestroy()
{
    if ((!rcSurface)||(!rcColorBuffer)) {
        ALOGE("destroyRc called on invalid rcSurface");
        return EGL_FALSE;
    }

    DEFINE_AND_VALIDATE_HOST_CONNECTION(EGL_FALSE);
    rcEnc->rcDestroyWindowSurface(rcEnc, rcSurface);
    rcEnc->rcCloseColorBuffer(rcEnc, rcColorBuffer);
    rcSurface = 0;
=======
    rcEnc->rcSetWindowColorBuffer(rcEnc, rcSurface, rcColorBuffer);
>>>>>>> c765e79a

    return EGL_TRUE;
}

egl_pbuffer_surface_t* egl_pbuffer_surface_t::create(EGLDisplay dpy,
        EGLConfig config, EGLint surfType, int32_t w, int32_t h,
        GLenum pixelFormat)
{
    egl_pbuffer_surface_t* pb = new egl_pbuffer_surface_t(dpy, config, surfType,
            w, h);
    if (pb && !pb->init(pixelFormat)) {
        delete pb;
        pb = NULL;
    }
    return pb;
}

static const char *getGLString(int glEnum)
{
    EGLThreadInfo *tInfo = getEGLThreadInfo();
    if (!tInfo || !tInfo->currentContext) {
        return NULL;
    }

    const char** strPtr = NULL;

#define GL_VENDOR                         0x1F00
#define GL_RENDERER                       0x1F01
#define GL_VERSION                        0x1F02
#define GL_EXTENSIONS                     0x1F03

    switch(glEnum) {
        case GL_VERSION:
            strPtr = &tInfo->currentContext->versionString;
            break;
        case GL_VENDOR:
            strPtr = &tInfo->currentContext->vendorString;
            break;
        case GL_RENDERER:
            strPtr = &tInfo->currentContext->rendererString;
            break;
        case GL_EXTENSIONS:
            strPtr = &tInfo->currentContext->extensionString;
            break;
    }

    if (!strPtr) {
        return NULL;
    }

    if (*strPtr != NULL) {
        //
        // string is already cached
        //
        return *strPtr;
    }

    //
    // first query of that string - need to query host
    //
    DEFINE_AND_VALIDATE_HOST_CONNECTION(NULL);
    char *hostStr = NULL;
    int n = rcEnc->rcGetGLString(rcEnc, glEnum, NULL, 0);
    if (n < 0) {
        hostStr = new char[-n+1];
        n = rcEnc->rcGetGLString(rcEnc, glEnum, hostStr, -n);
        if (n <= 0) {
            delete [] hostStr;
            hostStr = NULL;
        }
    }

    //
    // keep the string in the context and return its value
    //
    *strPtr = hostStr;
    return hostStr;
}

// ----------------------------------------------------------------------------

// The one and only supported display object.
static eglDisplay s_display;

static EGLClient_eglInterface s_eglIface = {
    getThreadInfo: getEGLThreadInfo,
    getGLString: getGLString
};

#define DBG_FUNC DBG("%s\n", __FUNCTION__)
EGLDisplay eglGetDisplay(EGLNativeDisplayType display_id)
{
    //
    // we support only EGL_DEFAULT_DISPLAY.
    //
    if (display_id != EGL_DEFAULT_DISPLAY) {
        return EGL_NO_DISPLAY;
    }

    return (EGLDisplay)&s_display;
}

EGLBoolean eglInitialize(EGLDisplay dpy, EGLint *major, EGLint *minor)
{
    VALIDATE_DISPLAY(dpy,EGL_FALSE);

    if (!s_display.initialize(&s_eglIface)) {
        return EGL_FALSE;
    }
    if (major!=NULL)
        *major = s_display.getVersionMajor();
    if (minor!=NULL)
        *minor = s_display.getVersionMinor();
    return EGL_TRUE;
}

EGLBoolean eglTerminate(EGLDisplay dpy)
{
    VALIDATE_DISPLAY_INIT(dpy, EGL_FALSE);

    s_display.terminate();
    return EGL_TRUE;
}

EGLint eglGetError()
{
    EGLint error = getEGLThreadInfo()->eglError;
    getEGLThreadInfo()->eglError = EGL_SUCCESS;
    return error;
}

__eglMustCastToProperFunctionPointerType eglGetProcAddress(const char *procname)
{
    // search in EGL function table
    for (int i=0; i<egl_num_funcs; i++) {
        if (!strcmp(egl_funcs_by_name[i].name, procname)) {
            return (__eglMustCastToProperFunctionPointerType)egl_funcs_by_name[i].proc;
        }
    }

    //
    // Make sure display is initialized before searching in client APIs
    //
    if (!s_display.initialized()) {
        if (!s_display.initialize(&s_eglIface)) {
            return NULL;
        }
    }

    // look in gles client api's extensions table
    return (__eglMustCastToProperFunctionPointerType)ClientAPIExts::getProcAddress(procname);

    // Fail - function not found.
    return NULL;
}

const char* eglQueryString(EGLDisplay dpy, EGLint name)
{
    VALIDATE_DISPLAY_INIT(dpy, NULL);

    return s_display.queryString(name);
}

EGLBoolean eglGetConfigs(EGLDisplay dpy, EGLConfig *configs, EGLint config_size, EGLint *num_config)
{
    VALIDATE_DISPLAY_INIT(dpy, NULL);

    if(!num_config) {
        RETURN_ERROR(EGL_FALSE,EGL_BAD_PARAMETER);
    }

    GLint numConfigs = s_display.getNumConfigs();
    if (!configs) {
        *num_config = numConfigs;
        return EGL_TRUE;
    }

    int i=0;
    for (i=0 ; i<numConfigs && i<config_size ; i++) {
        *configs++ = (EGLConfig)i;
    }
    *num_config = i;
    return EGL_TRUE;
}

EGLBoolean eglChooseConfig(EGLDisplay dpy, const EGLint *attrib_list, EGLConfig *configs, EGLint config_size, EGLint *num_config)
{
    VALIDATE_DISPLAY_INIT(dpy, EGL_FALSE);

    int attribs_size = 0;
    if (attrib_list) {
        const EGLint * attrib_p = attrib_list;
        while (attrib_p[0] != EGL_NONE) {
            attribs_size += 2;
            attrib_p += 2;
        }
        attribs_size++; //for the terminating EGL_NONE
    }

    DEFINE_AND_VALIDATE_HOST_CONNECTION(EGL_FALSE);
    *num_config = rcEnc->rcChooseConfig(rcEnc, (EGLint*)attrib_list, attribs_size * sizeof(EGLint), (uint32_t*)configs, config_size);

    return EGL_TRUE;
}

EGLBoolean eglGetConfigAttrib(EGLDisplay dpy, EGLConfig config, EGLint attribute, EGLint *value)
{
    VALIDATE_DISPLAY_INIT(dpy, NULL);
    VALIDATE_CONFIG(config, EGL_FALSE);

    if (s_display.getConfigAttrib(config, attribute, value))
    {
        return EGL_TRUE;
    }
    else
    {
        RETURN_ERROR(EGL_FALSE, EGL_BAD_ATTRIBUTE);
    }
}

EGLSurface eglCreateWindowSurface(EGLDisplay dpy, EGLConfig config, EGLNativeWindowType win, const EGLint *attrib_list)
{
    VALIDATE_DISPLAY_INIT(dpy, NULL);
    VALIDATE_CONFIG(config, EGL_FALSE);
    if (win == 0) {
        setErrorReturn(EGL_BAD_MATCH, EGL_NO_SURFACE);
    }

    EGLint surfaceType;
    if (s_display.getConfigAttrib(config, EGL_SURFACE_TYPE, &surfaceType) == EGL_FALSE)    return EGL_FALSE;

    if (!(surfaceType & EGL_WINDOW_BIT)) {
        setErrorReturn(EGL_BAD_MATCH, EGL_NO_SURFACE);
    }

    if (static_cast<ANativeWindow*>(win)->common.magic != ANDROID_NATIVE_WINDOW_MAGIC) {
        setErrorReturn(EGL_BAD_NATIVE_WINDOW, EGL_NO_SURFACE);
    }

    egl_surface_t* surface = egl_window_surface_t::create(
            &s_display, config, surfaceType, static_cast<ANativeWindow*>(win));
    if (!surface) {
        setErrorReturn(EGL_BAD_ALLOC, EGL_NO_SURFACE);
    }

    return surface;
}

EGLSurface eglCreatePbufferSurface(EGLDisplay dpy, EGLConfig config, const EGLint *attrib_list)
{
    VALIDATE_DISPLAY_INIT(dpy, NULL);
    VALIDATE_CONFIG(config, EGL_FALSE);

    EGLint surfaceType;
    if (s_display.getConfigAttrib(config, EGL_SURFACE_TYPE, &surfaceType) == EGL_FALSE)    return EGL_FALSE;

    if (!(surfaceType & EGL_PBUFFER_BIT)) {
        setErrorReturn(EGL_BAD_MATCH, EGL_NO_SURFACE);
    }

    int32_t w = 0;
    int32_t h = 0;
    EGLint texFormat = EGL_NO_TEXTURE;
    EGLint texTarget = EGL_NO_TEXTURE;
    while (attrib_list[0]) {
        switch (attrib_list[0]) {
            case EGL_WIDTH:
                w = attrib_list[1];
                break;
            case EGL_HEIGHT:
                h = attrib_list[1];
                break;
            case EGL_TEXTURE_FORMAT:
                texFormat = attrib_list[1];
                break;
            case EGL_TEXTURE_TARGET:
                texTarget = attrib_list[1];
                break;
            default:
                break;
        };
        attrib_list+=2;
    }
    if (((texFormat == EGL_NO_TEXTURE)&&(texTarget != EGL_NO_TEXTURE)) ||
        ((texFormat != EGL_NO_TEXTURE)&&(texTarget == EGL_NO_TEXTURE))) {
        setErrorReturn(EGL_BAD_MATCH, EGL_NO_SURFACE);
    }
    // TODO: check EGL_TEXTURE_FORMAT - need to support eglBindTexImage

    GLenum pixelFormat;
    if (s_display.getConfigGLPixelFormat(config, &pixelFormat) == EGL_FALSE)
        setErrorReturn(EGL_BAD_MATCH, EGL_NO_SURFACE);

    egl_surface_t* surface = egl_pbuffer_surface_t::create(dpy, config,
            surfaceType, w, h, pixelFormat);
    if (!surface) {
        setErrorReturn(EGL_BAD_ALLOC, EGL_NO_SURFACE);
    }

    //setup attributes
    surface->setTextureFormat(texFormat);
    surface->setTextureTarget(texTarget);

    return surface;
}

EGLSurface eglCreatePixmapSurface(EGLDisplay dpy, EGLConfig config, EGLNativePixmapType pixmap, const EGLint *attrib_list)
{
    //XXX: Pixmap not supported. The host cannot render to a pixmap resource
    //     located on host. In order to support Pixmaps we should either punt
    //     to s/w rendering -or- let the host render to a buffer that will be
    //     copied back to guest at some sync point. None of those methods not
    //     implemented and pixmaps are not used with OpenGL anyway ...
    return EGL_NO_SURFACE;
}

EGLBoolean eglDestroySurface(EGLDisplay dpy, EGLSurface eglSurface)
{
    VALIDATE_DISPLAY_INIT(dpy, EGL_FALSE);
    VALIDATE_SURFACE_RETURN(eglSurface, EGL_FALSE);

    egl_surface_t* surface(static_cast<egl_surface_t*>(eglSurface));
    delete surface;

    return EGL_TRUE;
}

EGLBoolean eglQuerySurface(EGLDisplay dpy, EGLSurface eglSurface, EGLint attribute, EGLint *value)
{
    VALIDATE_DISPLAY_INIT(dpy, EGL_FALSE);
    VALIDATE_SURFACE_RETURN(eglSurface, EGL_FALSE);

    egl_surface_t* surface( static_cast<egl_surface_t*>(eglSurface) );
    EGLBoolean ret = EGL_TRUE;
    switch (attribute) {
        case EGL_CONFIG_ID:
            ret = s_display.getConfigAttrib(surface->config, EGL_CONFIG_ID, value);
            break;
        case EGL_WIDTH:
            *value = surface->getWidth();
            break;
        case EGL_HEIGHT:
            *value = surface->getHeight();
            break;
        case EGL_TEXTURE_FORMAT:
            *value = surface->getTextureFormat();
            break;
        case EGL_TEXTURE_TARGET:
            *value = surface->getTextureTarget();
            break;
        case EGL_SWAP_BEHAVIOR:
            *value = surface->getSwapBehavior();
            break;
        case EGL_LARGEST_PBUFFER:
            // not modified for a window or pixmap surface
            // and we ignore it when creating a PBuffer surface (default is EGL_FALSE)
            if (surface->getSurfaceType() & EGL_PBUFFER_BIT) *value = EGL_FALSE;
            break;
        //TODO: complete other attributes
        default:
            ALOGE("eglQuerySurface %x  EGL_BAD_ATTRIBUTE", attribute);
            ret = setErrorFunc(EGL_BAD_ATTRIBUTE, EGL_FALSE);
            break;
    }

    return ret;
}

EGLBoolean eglBindAPI(EGLenum api)
{
    if (api != EGL_OPENGL_ES_API)
        setErrorReturn(EGL_BAD_PARAMETER, EGL_FALSE);
    return EGL_TRUE;
}

EGLenum eglQueryAPI()
{
    return EGL_OPENGL_ES_API;
}

EGLBoolean eglWaitClient()
{
    return eglWaitGL();
}

EGLBoolean eglReleaseThread()
{
    EGLThreadInfo *tInfo = getEGLThreadInfo();
    if (tInfo && tInfo->currentContext) {
        return eglMakeCurrent(&s_display, EGL_NO_CONTEXT, EGL_NO_SURFACE, EGL_NO_SURFACE);
    }
    return EGL_TRUE;
}

EGLSurface eglCreatePbufferFromClientBuffer(EGLDisplay dpy, EGLenum buftype, EGLClientBuffer buffer, EGLConfig config, const EGLint *attrib_list)
{
    //TODO
    ALOGW("%s not implemented", __FUNCTION__);
    return 0;
}

EGLBoolean eglSurfaceAttrib(EGLDisplay dpy, EGLSurface surface, EGLint attribute, EGLint value)
{
    //TODO
    ALOGW("%s not implemented", __FUNCTION__);
    return 0;
}

EGLBoolean eglBindTexImage(EGLDisplay dpy, EGLSurface eglSurface, EGLint buffer)
{
    VALIDATE_DISPLAY_INIT(dpy, EGL_FALSE);
    VALIDATE_SURFACE_RETURN(eglSurface, EGL_FALSE);
    if (eglSurface == EGL_NO_SURFACE) {
        setErrorReturn(EGL_BAD_SURFACE, EGL_FALSE);
    }

    if (buffer != EGL_BACK_BUFFER) {
        setErrorReturn(EGL_BAD_PARAMETER, EGL_FALSE);
    }

    egl_surface_t* surface( static_cast<egl_surface_t*>(eglSurface) );

    if (surface->getTextureFormat() == EGL_NO_TEXTURE) {
        setErrorReturn(EGL_BAD_MATCH, EGL_FALSE);
    }

    if (!(surface->getSurfaceType() & EGL_PBUFFER_BIT)) {
        setErrorReturn(EGL_BAD_SURFACE, EGL_FALSE);
    }

    //It's now safe to cast to pbuffer surface
    egl_pbuffer_surface_t* pbSurface = (egl_pbuffer_surface_t*)surface;

    DEFINE_AND_VALIDATE_HOST_CONNECTION(EGL_FALSE);
    rcEnc->rcBindTexture(rcEnc, pbSurface->getRcColorBuffer());

    return GL_TRUE;
}

EGLBoolean eglReleaseTexImage(EGLDisplay dpy, EGLSurface surface, EGLint buffer)
{
    //TODO
    ALOGW("%s not implemented", __FUNCTION__);
    return 0;
}

EGLBoolean eglSwapInterval(EGLDisplay dpy, EGLint interval)
{
    VALIDATE_DISPLAY_INIT(dpy, EGL_FALSE);
    DEFINE_AND_VALIDATE_HOST_CONNECTION(EGL_FALSE);

    EGLContext_t* ctx = getEGLThreadInfo()->currentContext;
    if (!ctx) {
        setErrorReturn(EGL_BAD_CONTEXT, EGL_FALSE);
    }
    if (!ctx->draw) {
        setErrorReturn(EGL_BAD_SURFACE, EGL_FALSE);
    }
    egl_surface_t* draw(static_cast<egl_surface_t*>(ctx->draw));
    draw->setSwapInterval(interval);

    rcEnc->rcFBSetSwapInterval(rcEnc, interval); //TODO: implement on the host

    return EGL_TRUE;
}

EGLContext eglCreateContext(EGLDisplay dpy, EGLConfig config, EGLContext share_context, const EGLint *attrib_list)
{
    VALIDATE_DISPLAY_INIT(dpy, EGL_NO_CONTEXT);
    VALIDATE_CONFIG(config, EGL_NO_CONTEXT);

    EGLint version = 1; //default
    while (attrib_list && attrib_list[0]) {
        if (attrib_list[0] == EGL_CONTEXT_CLIENT_VERSION) version = attrib_list[1];
        attrib_list+=2;
    }

    uint32_t rcShareCtx = 0;
    EGLContext_t * shareCtx = NULL;
    if (share_context) {
        shareCtx = static_cast<EGLContext_t*>(share_context);
        rcShareCtx = shareCtx->rcContext;
        if (shareCtx->dpy != dpy)
            setErrorReturn(EGL_BAD_MATCH, EGL_NO_CONTEXT);
    }

    DEFINE_AND_VALIDATE_HOST_CONNECTION(EGL_NO_CONTEXT);
    uint32_t rcContext = rcEnc->rcCreateContext(rcEnc, (uint32_t)config, rcShareCtx, version);
    if (!rcContext) {
        ALOGE("rcCreateContext returned 0");
        setErrorReturn(EGL_BAD_ALLOC, EGL_NO_CONTEXT);
    }

    EGLContext_t * context = new EGLContext_t(dpy, config, shareCtx);
    if (!context)
        setErrorReturn(EGL_BAD_ALLOC, EGL_NO_CONTEXT);

    context->version = version;
    context->rcContext = rcContext;


    return context;
}

EGLBoolean eglDestroyContext(EGLDisplay dpy, EGLContext ctx)
{
    VALIDATE_DISPLAY_INIT(dpy, EGL_FALSE);
    VALIDATE_CONTEXT_RETURN(ctx, EGL_FALSE);

    EGLContext_t * context = static_cast<EGLContext_t*>(ctx);

    if (getEGLThreadInfo()->currentContext == context)
    {
        eglMakeCurrent(dpy, EGL_NO_CONTEXT, EGL_NO_SURFACE, EGL_NO_SURFACE);
    }

    if (context->rcContext) {
        DEFINE_AND_VALIDATE_HOST_CONNECTION(EGL_FALSE);
        rcEnc->rcDestroyContext(rcEnc, context->rcContext);
        context->rcContext = 0;
    }

    delete context;
    return EGL_TRUE;
}

EGLBoolean eglMakeCurrent(EGLDisplay dpy, EGLSurface draw, EGLSurface read, EGLContext ctx)
{
    VALIDATE_DISPLAY_INIT(dpy, EGL_FALSE);
    VALIDATE_SURFACE_RETURN(draw, EGL_FALSE);
    VALIDATE_SURFACE_RETURN(read, EGL_FALSE);

    if ((read == EGL_NO_SURFACE && draw == EGL_NO_SURFACE) && (ctx != EGL_NO_CONTEXT))
        setErrorReturn(EGL_BAD_MATCH, EGL_FALSE);
    if ((read != EGL_NO_SURFACE || draw != EGL_NO_SURFACE) && (ctx == EGL_NO_CONTEXT))
        setErrorReturn(EGL_BAD_MATCH, EGL_FALSE);

    EGLContext_t * context = static_cast<EGLContext_t*>(ctx);
    uint32_t ctxHandle = (context) ? context->rcContext : 0;
    egl_surface_t * drawSurf = static_cast<egl_surface_t *>(draw);
    uint32_t drawHandle = (drawSurf) ? drawSurf->getRcSurface() : 0;
    egl_surface_t * readSurf = static_cast<egl_surface_t *>(read);
    uint32_t readHandle = (readSurf) ? readSurf->getRcSurface() : 0;

    //
    // Nothing to do if no binding change has made
    //
    EGLThreadInfo *tInfo = getEGLThreadInfo();
    if (tInfo->currentContext == context &&
        (context == NULL ||
        (context && context->draw == draw && context->read == read))) {
        return EGL_TRUE;
    }

    if (context && (context->flags & EGLContext_t::IS_CURRENT) && (context != tInfo->currentContext)) {
        //context is current to another thread
        setErrorReturn(EGL_BAD_ACCESS, EGL_FALSE);
    }

    DEFINE_AND_VALIDATE_HOST_CONNECTION(EGL_FALSE);
    if (rcEnc->rcMakeCurrent(rcEnc, ctxHandle, drawHandle, readHandle) == EGL_FALSE) {
        ALOGE("rcMakeCurrent returned EGL_FALSE");
        setErrorReturn(EGL_BAD_CONTEXT, EGL_FALSE);
    }

    //Now make the local bind
    if (context) {
        context->draw = draw;
        context->read = read;
        context->flags |= EGLContext_t::IS_CURRENT;
        //set the client state
        if (context->version == 2) {
            hostCon->gl2Encoder()->setClientState(context->getClientState());
            hostCon->gl2Encoder()->setSharedGroup(context->getSharedGroup());
        }
        else {
            hostCon->glEncoder()->setClientState(context->getClientState());
            hostCon->glEncoder()->setSharedGroup(context->getSharedGroup());
        }
    } 
    else {
        //release ClientState & SharedGroup
        if (tInfo->currentContext->version == 2) {
            hostCon->gl2Encoder()->setClientState(NULL);
            hostCon->gl2Encoder()->setSharedGroup(GLSharedGroupPtr(NULL));
        }
        else {
            hostCon->glEncoder()->setClientState(NULL);
            hostCon->glEncoder()->setSharedGroup(GLSharedGroupPtr(NULL));
        }

    }

    if (tInfo->currentContext)
        tInfo->currentContext->flags &= ~EGLContext_t::IS_CURRENT;

    //Now make current
    tInfo->currentContext = context;

    //Check maybe we need to init the encoder, if it's first eglMakeCurrent
    if (tInfo->currentContext) {
        if (tInfo->currentContext->version == 2) {
            if (!hostCon->gl2Encoder()->isInitialized()) {
                s_display.gles2_iface()->init();
                hostCon->gl2Encoder()->setInitialized();
                ClientAPIExts::initClientFuncs(s_display.gles2_iface(), 1);
            }
        }
        else {
            if (!hostCon->glEncoder()->isInitialized()) {
                s_display.gles_iface()->init();
                hostCon->glEncoder()->setInitialized();
                ClientAPIExts::initClientFuncs(s_display.gles_iface(), 0);
            }
        }
    }

    return EGL_TRUE;
}

EGLContext eglGetCurrentContext()
{
    return getEGLThreadInfo()->currentContext;
}

EGLSurface eglGetCurrentSurface(EGLint readdraw)
{
    EGLContext_t * context = getEGLThreadInfo()->currentContext;
    if (!context)
        return EGL_NO_SURFACE; //not an error

    switch (readdraw) {
        case EGL_READ:
            return context->read;
        case EGL_DRAW:
            return context->draw;
        default:
            setErrorReturn(EGL_BAD_PARAMETER, EGL_NO_SURFACE);
    }
}

EGLDisplay eglGetCurrentDisplay()
{
    EGLContext_t * context = getEGLThreadInfo()->currentContext;
    if (!context)
        return EGL_NO_DISPLAY; //not an error

    return context->dpy;
}

EGLBoolean eglQueryContext(EGLDisplay dpy, EGLContext ctx, EGLint attribute, EGLint *value)
{
    VALIDATE_DISPLAY_INIT(dpy, EGL_FALSE);
    VALIDATE_CONTEXT_RETURN(ctx, EGL_FALSE);

    EGLContext_t * context = static_cast<EGLContext_t*>(ctx);

    EGLBoolean ret = EGL_TRUE;
    switch (attribute) {
        case EGL_CONFIG_ID:
            ret = s_display.getConfigAttrib(context->config, EGL_CONFIG_ID, value);
            break;
        case EGL_CONTEXT_CLIENT_TYPE:
            *value = EGL_OPENGL_ES_API;
            break;
        case EGL_CONTEXT_CLIENT_VERSION:
            *value = context->version;
            break;
        case EGL_RENDER_BUFFER:
            if (!context->draw)
                *value = EGL_NONE;
            else
                *value = EGL_BACK_BUFFER; //single buffer not supported
            break;
        default:
            ALOGE("eglQueryContext %x  EGL_BAD_ATTRIBUTE", attribute);
            setErrorReturn(EGL_BAD_ATTRIBUTE, EGL_FALSE);
            break;
    }

    return ret;
}

EGLBoolean eglWaitGL()
{
    EGLThreadInfo *tInfo = getEGLThreadInfo();
    if (!tInfo || !tInfo->currentContext) {
        return EGL_FALSE;
    }

    if (tInfo->currentContext->version == 2) {
        s_display.gles2_iface()->finish();
    }
    else {
        s_display.gles_iface()->finish();
    }

    return EGL_TRUE;
}

EGLBoolean eglWaitNative(EGLint engine)
{
    return EGL_TRUE;
}

EGLBoolean eglSwapBuffers(EGLDisplay dpy, EGLSurface eglSurface)
{
    VALIDATE_DISPLAY_INIT(dpy, EGL_FALSE);
    if (eglSurface == EGL_NO_SURFACE)
        setErrorReturn(EGL_BAD_SURFACE, EGL_FALSE);

    DEFINE_AND_VALIDATE_HOST_CONNECTION(EGL_FALSE);

    egl_surface_t* d = static_cast<egl_surface_t*>(eglSurface);
    if (d->dpy != dpy)
        setErrorReturn(EGL_BAD_DISPLAY, EGL_FALSE);

    // post the surface
    d->swapBuffers();

    hostCon->flush();
    return EGL_TRUE;
}

EGLBoolean eglCopyBuffers(EGLDisplay dpy, EGLSurface surface, EGLNativePixmapType target)
{
    //TODO :later
    return 0;
}

EGLBoolean eglLockSurfaceKHR(EGLDisplay display, EGLSurface surface, const EGLint *attrib_list)
{
    //TODO later
    return 0;
}

EGLBoolean eglUnlockSurfaceKHR(EGLDisplay display, EGLSurface surface)
{
    //TODO later
    return 0;
}

EGLImageKHR eglCreateImageKHR(EGLDisplay dpy, EGLContext ctx, EGLenum target, EGLClientBuffer buffer, const EGLint *attrib_list)
{
    VALIDATE_DISPLAY_INIT(dpy, EGL_NO_IMAGE_KHR);
    if (ctx != EGL_NO_CONTEXT) {
        setErrorReturn(EGL_BAD_CONTEXT, EGL_NO_IMAGE_KHR);
    }
    if (target != EGL_NATIVE_BUFFER_ANDROID) {
        setErrorReturn(EGL_BAD_PARAMETER, EGL_NO_IMAGE_KHR);
    }

    android_native_buffer_t* native_buffer = (android_native_buffer_t*)buffer;

    if (native_buffer->common.magic != ANDROID_NATIVE_BUFFER_MAGIC)
        setErrorReturn(EGL_BAD_PARAMETER, EGL_NO_IMAGE_KHR);

    if (native_buffer->common.version != sizeof(android_native_buffer_t))
        setErrorReturn(EGL_BAD_PARAMETER, EGL_NO_IMAGE_KHR);

    switch (native_buffer->format) {
        case HAL_PIXEL_FORMAT_RGBA_8888:
        case HAL_PIXEL_FORMAT_RGBX_8888:
        case HAL_PIXEL_FORMAT_RGB_888:
        case HAL_PIXEL_FORMAT_RGB_565:
        case HAL_PIXEL_FORMAT_BGRA_8888:
        case HAL_PIXEL_FORMAT_RGBA_5551:
        case HAL_PIXEL_FORMAT_RGBA_4444:
            break;
        default:
            setErrorReturn(EGL_BAD_PARAMETER, EGL_NO_IMAGE_KHR);
    }

    native_buffer->common.incRef(&native_buffer->common);
    return (EGLImageKHR)native_buffer;
}

EGLBoolean eglDestroyImageKHR(EGLDisplay dpy, EGLImageKHR img)
{
    VALIDATE_DISPLAY_INIT(dpy, EGL_FALSE);
    android_native_buffer_t* native_buffer = (android_native_buffer_t*)img;

    if (native_buffer->common.magic != ANDROID_NATIVE_BUFFER_MAGIC)
        setErrorReturn(EGL_BAD_PARAMETER, EGL_FALSE);

    if (native_buffer->common.version != sizeof(android_native_buffer_t))
        setErrorReturn(EGL_BAD_PARAMETER, EGL_FALSE);

    native_buffer->common.decRef(&native_buffer->common);

    return EGL_TRUE;
}

EGLSyncKHR eglCreateSyncKHR(EGLDisplay dpy, EGLenum type, const EGLint *attrib_list)
{
    //TODO later
    return 0;
}

EGLBoolean eglDestroySyncKHR(EGLDisplay dpy, EGLSyncKHR sync)
{
    //TODO later
    return 0;
}

EGLint eglClientWaitSyncKHR(EGLDisplay dpy, EGLSyncKHR sync, EGLint flags, EGLTimeKHR timeout)
{
    //TODO
    return 0;
}

EGLBoolean eglSignalSyncKHR(EGLDisplay dpy, EGLSyncKHR sync, EGLenum mode)
{
    //TODO later
    return 0;
}

EGLBoolean eglGetSyncAttribKHR(EGLDisplay dpy, EGLSyncKHR sync, EGLint attribute, EGLint *value)
{
    //TODO later
    return 0;
}<|MERGE_RESOLUTION|>--- conflicted
+++ resolved
@@ -262,16 +262,8 @@
 
 EGLBoolean egl_window_surface_t::init()
 {
-<<<<<<< HEAD
-    DEFINE_AND_VALIDATE_HOST_CONNECTION(EGL_FALSE);
-    rcSurface = rcEnc->rcCreateWindowSurface(rcEnc, (uint32_t)config, getWidth(), getHeight());
-    if (!rcSurface) {
-        ALOGE("rcCreateWindowSurface returned 0");
-        return EGL_FALSE;
-=======
     if (nativeWindow->dequeueBuffer(nativeWindow, &buffer) != NO_ERROR) {
         setErrorReturn(EGL_BAD_ALLOC, EGL_FALSE);
->>>>>>> c765e79a
     }
     nativeWindow->lockBuffer(nativeWindow, buffer);
 
@@ -279,11 +271,7 @@
     rcSurface = rcEnc->rcCreateWindowSurface(rcEnc, (uint32_t)config,
             getWidth(), getHeight());
     if (!rcSurface) {
-<<<<<<< HEAD
-        ALOGE("rcDestroy called on invalid rcSurface");
-=======
-        LOGE("rcCreateWindowSurface returned 0");
->>>>>>> c765e79a
+        ALOGE("rcCreateWindowSurface returned 0");
         return EGL_FALSE;
     }
     rcEnc->rcSetWindowColorBuffer(rcEnc, rcSurface,
@@ -398,25 +386,7 @@
         return EGL_FALSE;
     }
 
-<<<<<<< HEAD
-    valid = EGL_TRUE;
-    return EGL_TRUE;
-}
-
-EGLBoolean egl_pbuffer_surface_t::rcDestroy()
-{
-    if ((!rcSurface)||(!rcColorBuffer)) {
-        ALOGE("destroyRc called on invalid rcSurface");
-        return EGL_FALSE;
-    }
-
-    DEFINE_AND_VALIDATE_HOST_CONNECTION(EGL_FALSE);
-    rcEnc->rcDestroyWindowSurface(rcEnc, rcSurface);
-    rcEnc->rcCloseColorBuffer(rcEnc, rcColorBuffer);
-    rcSurface = 0;
-=======
     rcEnc->rcSetWindowColorBuffer(rcEnc, rcSurface, rcColorBuffer);
->>>>>>> c765e79a
 
     return EGL_TRUE;
 }
