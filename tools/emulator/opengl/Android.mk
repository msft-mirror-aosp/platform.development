--- conflicted
+++ resolved
@@ -9,14 +9,6 @@
 #
 ifeq (true,$(BUILD_EMULATOR_OPENGL))
 
-<<<<<<< HEAD
-# By default, NEVER build the gralloc.goldfish support library because
-# the code has not been ported to Honeycomb / IceCreamSandwich yet and
-# will fail to build properly.
-BUILD_EMULATOR_OPENGL_DRIVER ?= true
-
-=======
->>>>>>> 944b4f80
 # Top-level for all modules
 EMUGL_PATH := $(call my-dir)
 
