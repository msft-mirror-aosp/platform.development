--- conflicted
+++ resolved
@@ -15,6 +15,8 @@
  */
 
 import {assertDefined} from 'common/assert_utils';
+import {PersistentStoreProxy} from 'common/persistent_store_proxy';
+import {Store} from 'common/store';
 import {Trace} from 'trace/trace';
 import {PropertyTreeNode} from 'trace/tree_node/property_tree_node';
 import {
@@ -22,6 +24,7 @@
   NotifyLogViewCallbackType,
 } from 'viewers/common/abstract_log_viewer_presenter';
 import {LogPresenter} from 'viewers/common/log_presenter';
+import {TextFilter} from 'viewers/common/text_filter';
 import {
   LogEntry,
   LogField,
@@ -44,6 +47,7 @@
   constructor(
     trace: Trace<PropertyTreeNode>,
     notifyViewCallback: NotifyLogViewCallbackType<UiData>,
+    private storage: Store,
   ) {
     super(trace, notifyViewCallback, UiData.createEmpty());
   }
@@ -57,11 +61,6 @@
 
     for (const type of Presenter.FIELD_TYPES) {
       if (type === LogFieldType.TEXT) {
-<<<<<<< HEAD
-        filters.push({
-          type,
-        });
-=======
         filters.push(
           new LogFilter(
             type,
@@ -73,7 +72,6 @@
             ),
           ),
         );
->>>>>>> 454590b2
       } else {
         filters.push(
           new LogFilter(
@@ -89,12 +87,8 @@
     }
 
     this.logPresenter.setAllEntries(allEntries);
-<<<<<<< HEAD
-    this.logPresenter.setFilters(filters);
-=======
     this.logPresenter.setHeaders(filters);
 
->>>>>>> 454590b2
     this.refreshUiData();
     this.isInitialized = true;
   }
