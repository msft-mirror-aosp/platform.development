/*
 * Copyright (C) 2022 The Android Open Source Project
 *
 * Licensed under the Apache License, Version 2.0 (the "License");
 * you may not use this file except in compliance with the License.
 * You may obtain a copy of the License at
 *
 *      http://www.apache.org/licenses/LICENSE-2.0
 *
 * Unless required by applicable law or agreed to in writing, software
 * distributed under the License is distributed on an "AS IS" BASIS,
 * WITHOUT WARRANTIES OR CONDITIONS OF ANY KIND, either express or implied.
 * See the License for the specific language governing permissions and
 * limitations under the License.
 */
import {CdkVirtualScrollViewport} from '@angular/cdk/scrolling';
import {Component, ElementRef, Inject, Input, ViewChild} from '@angular/core';
import {MatSelectChange} from '@angular/material/select';
import {TimestampClickDetail, ViewerEvents} from 'viewers/common/viewer_events';
import {timeButtonStyle} from 'viewers/components/styles/clickable_property.styles';
import {currentElementStyle} from 'viewers/components/styles/current_element.styles';
import {selectedElementStyle} from 'viewers/components/styles/selected_element.styles';
<<<<<<< HEAD
import {Events} from './events';
import {UiData} from './ui_data';
=======
import {viewerCardStyle} from 'viewers/components/styles/viewer_card.styles';
import {UiData, UiDataMessage} from './ui_data';
>>>>>>> 89c9ad91

@Component({
  selector: 'viewer-protolog',
  template: `
    <div class="card-grid container">
      <div class="filters">
        <div class="log-level">
          <select-with-filter
            label="Log level"
            flex="3"
            [options]="uiData.allLogLevels"
            outerFilterWidth="225"
            (selectChange)="onLogLevelsChange($event)">
          </select-with-filter>
        </div>
        <div class="tag">
          <select-with-filter
            label="Tags"
            flex="2"
            [options]="uiData.allTags"
            outerFilterWidth="150"
            innerFilterWidth="150"
            (selectChange)="onTagsChange($event)">
          </select-with-filter>
        </div>
        <div class="source-file">
          <select-with-filter
            label="Source files"
            flex="4"
            [options]="uiData.allSourceFiles"
            outerFilterWidth="300"
            innerFilterWidth="300"
            (selectChange)="onSourceFilesChange($event)">
          </select-with-filter>
        </div>
        <div class="text">
          <mat-form-field appearance="fill" (keydown.enter)="$event.target.blur()">
            <mat-label>Search text</mat-label>
            <input matInput name="protologTextInput" [(ngModel)]="searchString" (input)="onSearchStringChange()" />
          </mat-form-field>
        </div>

        <button
          color="primary"
          mat-stroked-button
          class="go-to-current-time"
          (click)="onGoToCurrentTimeClick()">
          Go to Current Time
        </button>
      </div>
      <cdk-virtual-scroll-viewport
        protologVirtualScroll
        class="scroll-messages"
        [scrollItems]="uiData.messages">
        <div
          *cdkVirtualFor="let message of uiData.messages; let i = index"
          class="message"
          [attr.item-id]="i"
          [class.current]="isCurrentMessage(i)"
          [class.selected]="isSelectedMessage(i)"
          (click)="onMessageClicked(i)">
          <div class="time">
            <button
              mat-button
              color="primary"
              (click)="onTimestampClicked(message.time)">
              {{ message.time.formattedValue() }}
            </button>
          </div>
          <div class="log-level">
            <span class="mat-body-1">{{ message.level }}</span>
          </div>
          <div class="tag">
            <span class="mat-body-1">{{ message.tag }}</span>
          </div>
          <div class="source-file">
            <span class="mat-body-1">{{ message.at }}</span>
          </div>
          <div class="text">
            <span class="mat-body-1">{{ message.text }}</span>
          </div>
        </div>
<<<<<<< HEAD
      </cdk-virtual-scroll-viewport>
=======
        <cdk-virtual-scroll-viewport
          protologVirtualScroll
          class="scroll-messages"
          [scrollItems]="uiData.messages">
          <div
            *cdkVirtualFor="let message of uiData.messages; let i = index"
            class="message"
            [attr.item-id]="i"
            [class.current]="isCurrentMessage(i)"
            [class.selected]="isSelectedMessage(i)"
            (click)="onMessageClicked(i)">
            <div class="time">
              <button
                mat-button
                color="primary"
                (click)="onTimestampClicked(message)">
                {{ message.time.formattedValue() }}
              </button>
            </div>
            <div class="log-level">
              <span class="mat-body-1">{{ message.level }}</span>
            </div>
            <div class="tag">
              <span class="mat-body-1">{{ message.tag }}</span>
            </div>
            <div class="source-file">
              <span class="mat-body-1">{{ message.at }}</span>
            </div>
            <div class="text">
              <span class="mat-body-1">{{ message.text }}</span>
            </div>
          </div>
        </cdk-virtual-scroll-viewport>
      </div>
>>>>>>> 89c9ad91
    </div>
  `,
  styles: [
    `
      .container {
        padding: 16px;
        box-sizing: border-box;
        display: flex;
        flex-direction: column;
      }

      .filters {
        display: flex;
        flex-direction: row;
        margin-top: 16px;
      }

      .scroll-messages {
        height: 100%;
        flex: 1;
      }

      .message {
        display: flex;
        flex-direction: row;
        overflow-wrap: anywhere;
      }

      .time {
        flex: 2;
      }

      .log-level {
        flex: 1;
      }

      .filters .log-level {
        flex: 3;
      }

      .tag {
        flex: 2;
      }

      .source-file {
        flex: 4;
      }

      .text {
        flex: 10;
      }

      .filters .text mat-form-field {
        width: 80%;
      }

      .go-to-current-time {
        margin-top: 4px;
        font-size: 12px;
        height: 65%;
        width: fit-content;
      }

      .filters div {
        margin: 4px;
      }

      .message div {
        margin: 4px;
      }

      mat-form-field {
        width: 100%;
        font-size: 12px;
      }
    `,
    selectedElementStyle,
    currentElementStyle,
    timeButtonStyle,
  ],
})
export class ViewerProtologComponent {
  uiData: UiData = UiData.EMPTY;

  private searchString = '';
  private lastClicked = '';
  private lastSelectedMessage: undefined | number;

  @ViewChild(CdkVirtualScrollViewport)
  scrollComponent?: CdkVirtualScrollViewport;

  constructor(@Inject(ElementRef) private elementRef: ElementRef) {}

  @Input()
  set inputData(data: UiData) {
    this.uiData = data;
    if (
      this.lastSelectedMessage === undefined &&
      this.uiData.currentMessageIndex !== undefined &&
      this.scrollComponent &&
      this.lastClicked !==
        this.uiData.messages[
          this.uiData.currentMessageIndex
        ].time.formattedValue()
    ) {
      this.scrollComponent.scrollToIndex(this.uiData.currentMessageIndex);
    }

    this.lastSelectedMessage = undefined;
  }

  onLogLevelsChange(event: MatSelectChange) {
    this.emitEvent(ViewerEvents.LogLevelsFilterChanged, event.value);
  }

  onTagsChange(event: MatSelectChange) {
    this.emitEvent(ViewerEvents.TagsFilterChanged, event.value);
  }

  onSourceFilesChange(event: MatSelectChange) {
    this.emitEvent(ViewerEvents.SourceFilesFilterChanged, event.value);
  }

  onSearchStringChange() {
    this.emitEvent(ViewerEvents.SearchStringFilterChanged, this.searchString);
  }

  onGoToCurrentTimeClick() {
    if (this.uiData.currentMessageIndex !== undefined && this.scrollComponent) {
      this.scrollComponent.scrollToIndex(this.uiData.currentMessageIndex);
    }
  }

  onTimestampClicked(message: UiDataMessage) {
    this.emitEvent(
      ViewerEvents.TimestampClick,
      new TimestampClickDetail(message.time.getValue(), message.traceIndex),
    );
  }

  onMessageClicked(index: number) {
    this.lastSelectedMessage = index;
    this.emitEvent(ViewerEvents.LogClicked, index);
  }

  isCurrentMessage(index: number): boolean {
    return index === this.uiData.currentMessageIndex;
  }

  isSelectedMessage(index: number): boolean {
    return index === this.uiData.selectedMessageIndex;
  }

  private emitEvent(event: string, data: any) {
    const customEvent = new CustomEvent(event, {
      bubbles: true,
      detail: data,
    });
    this.elementRef.nativeElement.dispatchEvent(customEvent);
  }
}<|MERGE_RESOLUTION|>--- conflicted
+++ resolved
@@ -20,98 +20,59 @@
 import {timeButtonStyle} from 'viewers/components/styles/clickable_property.styles';
 import {currentElementStyle} from 'viewers/components/styles/current_element.styles';
 import {selectedElementStyle} from 'viewers/components/styles/selected_element.styles';
-<<<<<<< HEAD
-import {Events} from './events';
-import {UiData} from './ui_data';
-=======
 import {viewerCardStyle} from 'viewers/components/styles/viewer_card.styles';
 import {UiData, UiDataMessage} from './ui_data';
->>>>>>> 89c9ad91
 
 @Component({
   selector: 'viewer-protolog',
   template: `
     <div class="card-grid container">
-      <div class="filters">
-        <div class="log-level">
-          <select-with-filter
-            label="Log level"
-            flex="3"
-            [options]="uiData.allLogLevels"
-            outerFilterWidth="225"
-            (selectChange)="onLogLevelsChange($event)">
-          </select-with-filter>
+      <div class="log-view">
+        <div class="filters">
+          <div class="log-level">
+            <select-with-filter
+              label="Log level"
+              flex="3"
+              [options]="uiData.allLogLevels"
+              outerFilterWidth="225"
+              (selectChange)="onLogLevelsChange($event)">
+            </select-with-filter>
+          </div>
+          <div class="tag">
+            <select-with-filter
+              label="Tags"
+              flex="2"
+              [options]="uiData.allTags"
+              outerFilterWidth="150"
+              innerFilterWidth="150"
+              (selectChange)="onTagsChange($event)">
+            </select-with-filter>
+          </div>
+          <div class="source-file">
+            <select-with-filter
+              label="Source files"
+              flex="4"
+              [options]="uiData.allSourceFiles"
+              outerFilterWidth="300"
+              innerFilterWidth="300"
+              (selectChange)="onSourceFilesChange($event)">
+            </select-with-filter>
+          </div>
+          <div class="text">
+            <mat-form-field appearance="fill" (keydown.enter)="$event.target.blur()">
+              <mat-label>Search text</mat-label>
+              <input matInput name="protologTextInput" [(ngModel)]="searchString" (input)="onSearchStringChange()" />
+            </mat-form-field>
+          </div>
+
+          <button
+            color="primary"
+            mat-stroked-button
+            class="go-to-current-time"
+            (click)="onGoToCurrentTimeClick()">
+            Go to Current Time
+          </button>
         </div>
-        <div class="tag">
-          <select-with-filter
-            label="Tags"
-            flex="2"
-            [options]="uiData.allTags"
-            outerFilterWidth="150"
-            innerFilterWidth="150"
-            (selectChange)="onTagsChange($event)">
-          </select-with-filter>
-        </div>
-        <div class="source-file">
-          <select-with-filter
-            label="Source files"
-            flex="4"
-            [options]="uiData.allSourceFiles"
-            outerFilterWidth="300"
-            innerFilterWidth="300"
-            (selectChange)="onSourceFilesChange($event)">
-          </select-with-filter>
-        </div>
-        <div class="text">
-          <mat-form-field appearance="fill" (keydown.enter)="$event.target.blur()">
-            <mat-label>Search text</mat-label>
-            <input matInput name="protologTextInput" [(ngModel)]="searchString" (input)="onSearchStringChange()" />
-          </mat-form-field>
-        </div>
-
-        <button
-          color="primary"
-          mat-stroked-button
-          class="go-to-current-time"
-          (click)="onGoToCurrentTimeClick()">
-          Go to Current Time
-        </button>
-      </div>
-      <cdk-virtual-scroll-viewport
-        protologVirtualScroll
-        class="scroll-messages"
-        [scrollItems]="uiData.messages">
-        <div
-          *cdkVirtualFor="let message of uiData.messages; let i = index"
-          class="message"
-          [attr.item-id]="i"
-          [class.current]="isCurrentMessage(i)"
-          [class.selected]="isSelectedMessage(i)"
-          (click)="onMessageClicked(i)">
-          <div class="time">
-            <button
-              mat-button
-              color="primary"
-              (click)="onTimestampClicked(message.time)">
-              {{ message.time.formattedValue() }}
-            </button>
-          </div>
-          <div class="log-level">
-            <span class="mat-body-1">{{ message.level }}</span>
-          </div>
-          <div class="tag">
-            <span class="mat-body-1">{{ message.tag }}</span>
-          </div>
-          <div class="source-file">
-            <span class="mat-body-1">{{ message.at }}</span>
-          </div>
-          <div class="text">
-            <span class="mat-body-1">{{ message.text }}</span>
-          </div>
-        </div>
-<<<<<<< HEAD
-      </cdk-virtual-scroll-viewport>
-=======
         <cdk-virtual-scroll-viewport
           protologVirtualScroll
           class="scroll-messages"
@@ -146,14 +107,11 @@
           </div>
         </cdk-virtual-scroll-viewport>
       </div>
->>>>>>> 89c9ad91
     </div>
   `,
   styles: [
     `
       .container {
-        padding: 16px;
-        box-sizing: border-box;
         display: flex;
         flex-direction: column;
       }
@@ -226,6 +184,7 @@
     selectedElementStyle,
     currentElementStyle,
     timeButtonStyle,
+    viewerCardStyle,
   ],
 })
 export class ViewerProtologComponent {
