/*
 * Copyright (C) 2023 The Android Open Source Project
 *
 * Licensed under the Apache License, Version 2.0 (the "License");
 * you may not use this file except in compliance with the License.
 * You may obtain a copy of the License at
 *
 *      http://www.apache.org/licenses/LICENSE-2.0
 *
 * Unless required by applicable law or agreed to in writing, software
 * distributed under the License is distributed on an "AS IS" BASIS,
 * WITHOUT WARRANTIES OR CONDITIONS OF ANY KIND, either express or implied.
 * See the License for the specific language governing permissions and
 * limitations under the License.
 */

import {assertDefined} from 'common/assert_utils';
import {PersistentStoreProxy} from 'common/persistent_store_proxy';
import {Store} from 'common/store';
import {CustomQueryType} from 'trace/custom_query';
import {Trace} from 'trace/trace';
import {Traces} from 'trace/traces';
import {TraceType} from 'trace/trace_type';
import {HierarchyTreeNode} from 'trace/tree_node/hierarchy_tree_node';
import {PropertyTreeNode} from 'trace/tree_node/property_tree_node';
import {
  AbstractLogViewerPresenter,
  NotifyLogViewCallbackType,
} from 'viewers/common/abstract_log_viewer_presenter';
import {LogPresenter} from 'viewers/common/log_presenter';
import {PropertiesPresenter} from 'viewers/common/properties_presenter';
import {TextFilter} from 'viewers/common/text_filter';
import {LogField, LogFieldType, LogFilter} from 'viewers/common/ui_data_log';
import {UpdateTransitionChangesNames} from './operations/update_transition_changes_names';
import {TransitionsEntry, TransitionStatus, UiData} from './ui_data';

export class Presenter extends AbstractLogViewerPresenter<UiData> {
  static readonly FIELD_TYPES = [
    LogFieldType.TRANSITION_ID,
    LogFieldType.TRANSITION_TYPE,
    LogFieldType.SEND_TIME,
    LogFieldType.DISPATCH_TIME,
    LogFieldType.DURATION,
    LogFieldType.HANDLER,
    LogFieldType.PARTICIPANTS,
    LogFieldType.FLAGS,
    LogFieldType.STATUS,
  ];
  static readonly FILTER_TYPES = [
    LogFieldType.TRANSITION_TYPE,
    LogFieldType.HANDLER,
    LogFieldType.PARTICIPANTS,
    LogFieldType.FLAGS,
    LogFieldType.STATUS,
  ];
  private static readonly VALUE_NA = 'N/A';

  private isInitialized = false;
  private transitionTrace: Trace<PropertyTreeNode>;
  private surfaceFlingerTrace: Trace<HierarchyTreeNode> | undefined;
  private windowManagerTrace: Trace<HierarchyTreeNode> | undefined;
  private layerIdToName = new Map<number, string>();
  private windowTokenToTitle = new Map<string, string>();
  private updateTransitionChangesNames = new UpdateTransitionChangesNames(
    this.layerIdToName,
    this.windowTokenToTitle,
  );
  private uniqueFieldValues = new Map<LogFieldType, Set<string>>();

  protected override keepCalculated = false;
  protected override logPresenter = new LogPresenter<TransitionsEntry>(false);
  protected override propertiesPresenter = new PropertiesPresenter(
    {},
<<<<<<< HEAD
=======
    PersistentStoreProxy.new<TextFilter>(
      'TransitionsPropertiesFilter',
      new TextFilter('', []),
      this.storage,
    ),
>>>>>>> 454590b2
    [],
  );

  constructor(
    trace: Trace<PropertyTreeNode>,
    traces: Traces,
    readonly storage: Store,
    notifyViewCallback: NotifyLogViewCallbackType<UiData>,
  ) {
    super(trace, notifyViewCallback, UiData.createEmpty());
    this.transitionTrace = trace;
    this.surfaceFlingerTrace = traces.getTrace(TraceType.SURFACE_FLINGER);
    this.windowManagerTrace = traces.getTrace(TraceType.WINDOW_MANAGER);
  }

  protected async initializeIfNeeded() {
    if (this.isInitialized) {
      return;
    }

    if (this.surfaceFlingerTrace) {
      const layersIdAndName = await this.surfaceFlingerTrace.customQuery(
        CustomQueryType.SF_LAYERS_ID_AND_NAME,
      );
      layersIdAndName.forEach((value) => {
        this.layerIdToName.set(value.id, value.name);
      });
    }

    if (this.windowManagerTrace) {
      const windowsTokenAndTitle = await this.windowManagerTrace.customQuery(
        CustomQueryType.WM_WINDOWS_TOKEN_AND_TITLE,
      );
      windowsTokenAndTitle.forEach((value) => {
        this.windowTokenToTitle.set(value.token, value.title);
      });
    }

    const allEntries = await this.makeUiDataEntries();
    const filters = this.makeFilters(allEntries);

    this.logPresenter.setAllEntries(allEntries);
    this.logPresenter.setHeaders(
      Presenter.FIELD_TYPES.map((type) => {
        return filters.get(type) ?? type;
      }),
    );
    this.refreshUiData();
    this.isInitialized = true;
  }

  private makeFilters(
    allEntries: TransitionsEntry[],
  ): Map<LogFieldType, LogFilter> {
    const filters = new Map<LogFieldType, LogFilter>();
    for (const type of Presenter.FILTER_TYPES) {
      filters.set(
        type,
        new LogFilter(type, this.getUniqueUiDataEntryValues(type)),
      );
    }
    return filters;
  }

  private getUniqueUiDataEntryValues(
    type: LogFieldType,
  ): string[] {
    const result = [...assertDefined(this.uniqueFieldValues.get(type))];

    result.sort((a, b) => {
      const aIsNumber = !isNaN(Number(a));
      const bIsNumber = !isNaN(Number(b));

      if (aIsNumber && bIsNumber) {
        return Number(a) - Number(b);
      } else if (aIsNumber) {
        return 1; // place number after strings in the result
      } else if (bIsNumber) {
        return -1; // place number after strings in the result
      }

      // a and b are both strings
      if (a < b) {
        return -1;
      } else if (a > b) {
        return 1;
      } else {
        return 0;
      }
    });

    return result;
  }

  private async makeUiDataEntries(): Promise<TransitionsEntry[]> {
    // TODO(b/339191691): Ideally we should refactor the parsers to
    // keep a map of time -> rowId, instead of relying on table order
    Presenter.FILTER_TYPES.forEach((filterType) =>
      this.uniqueFieldValues.set(filterType, new Set()),
    );
    const transitions = await this.makeTransitions();
    this.sortTransitions(transitions);
    return transitions;
  }

  private sortTransitions(transitions: TransitionsEntry[]) {
    const getId = (a: TransitionsEntry) =>
      assertDefined(a.fields.find((f) => f.type === LogFieldType.TRANSITION_ID))
        .value;
    transitions.sort((a: TransitionsEntry, b: TransitionsEntry) => {
      return getId(a) <= getId(b) ? -1 : 1;
    });
  }

  private async makeTransitions(): Promise<TransitionsEntry[]> {
    const transitions: TransitionsEntry[] = [];
    for (
      let traceIndex = 0;
      traceIndex < this.transitionTrace.lengthEntries;
      ++traceIndex
    ) {
      const entry = assertDefined(this.trace.getEntry(traceIndex));
      let transitionNode: PropertyTreeNode;
      try {
        transitionNode = await entry.getValue();
      } catch (e) {
        continue;
      }
      const wmDataNode = assertDefined(transitionNode.getChildByName('wmData'));
      const shellDataNode = assertDefined(
        transitionNode.getChildByName('shellData'),
      );
      this.updateTransitionChangesNames.apply(transitionNode);

      const transitionType = this.extractAndFormatTransitionType(wmDataNode);
      const handler = this.extractAndFormatHandler(shellDataNode);
      const flags = this.extractAndFormatFlags(wmDataNode);
      const participants = this.extractAndFormatParticipants(wmDataNode);
      const [status, statusIcon, statusIconColor] =
        this.extractAndFormatStatus(transitionNode);

      const fields: LogField[] = [
        {
          type: LogFieldType.TRANSITION_ID,
          value: assertDefined(transitionNode.getChildByName('id')).getValue(),
        },
        {
          type: LogFieldType.TRANSITION_TYPE,
          value: transitionType,
        },
        {
          type: LogFieldType.SEND_TIME,
          value:
            wmDataNode.getChildByName('sendTimeNs')?.getValue() ??
            Presenter.VALUE_NA,
        },
        {
          type: LogFieldType.DISPATCH_TIME,
          value:
            shellDataNode.getChildByName('dispatchTimeNs')?.getValue() ??
            Presenter.VALUE_NA,
        },
        {
          type: LogFieldType.DURATION,
          value:
            transitionNode.getChildByName('duration')?.formattedValue() ??
            Presenter.VALUE_NA,
        },
        {
          type: LogFieldType.HANDLER,
          value: handler,
        },
        {
          type: LogFieldType.PARTICIPANTS,
          value: participants,
        },
        {
          type: LogFieldType.FLAGS,
          value: flags,
        },
        {
          type: LogFieldType.STATUS,
          value: status,
          icon: statusIcon,
          iconColor: statusIconColor,
        },
      ];
      transitions.push(new TransitionsEntry(entry, fields, transitionNode));
    }

    return transitions;
  }

  private extractAndFormatTransitionType(wmDataNode: PropertyTreeNode): string {
    const transitionType =
      wmDataNode.getChildByName('type')?.formattedValue() ?? 'NONE';
    assertDefined(this.uniqueFieldValues.get(LogFieldType.TRANSITION_TYPE)).add(
      transitionType,
    );
    return transitionType;
  }

  private extractAndFormatHandler(shellDataNode: PropertyTreeNode): string {
    const handler =
      shellDataNode.getChildByName('handler')?.formattedValue() ??
      Presenter.VALUE_NA;
    assertDefined(this.uniqueFieldValues.get(LogFieldType.HANDLER)).add(
      handler,
    );
    return handler;
  }

  private extractAndFormatFlags(wmDataNode: PropertyTreeNode): string {
    const flags =
      wmDataNode.getChildByName('flags')?.formattedValue() ??
      Presenter.VALUE_NA;

    const uniqueFlags = assertDefined(
      this.uniqueFieldValues.get(LogFieldType.FLAGS),
    );
    flags
      .split('|')
      .map((flag) => flag.trim())
      .forEach((flag) => uniqueFlags.add(flag));

    return flags;
  }

  private extractAndFormatParticipants(wmDataNode: PropertyTreeNode): string {
    const targets = wmDataNode.getChildByName('targets')?.getAllChildren();
    if (!targets) return Presenter.VALUE_NA;

    const layers = new Set<string>();
    const windows = new Set<string>();
    targets.forEach((target) => {
      const layerId = target.getChildByName('layerId');
      if (layerId) layers.add(layerId.formattedValue());
      const windowId = target.getChildByName('windowId');
      if (windowId) windows.add(windowId.formattedValue());
    });
    const uniqueParticipants = assertDefined(
      this.uniqueFieldValues.get(LogFieldType.PARTICIPANTS),
    );
    layers.forEach((layer) => uniqueParticipants.add(layer));
    windows.forEach((window) => uniqueParticipants.add(window));

    return `Layers: ${
      layers.size > 0 ? [...layers].join(', ') : Presenter.VALUE_NA
    }\nWindows: ${
      windows.size > 0 ? [...windows].join(', ') : Presenter.VALUE_NA
    }`;
  }

  private extractAndFormatStatus(
    transitionNode: PropertyTreeNode,
  ): [string, string | undefined, string | undefined] {
    let status = Presenter.VALUE_NA;
    let statusIcon: string | undefined;
    let statusIconColor: string | undefined;
    if (assertDefined(transitionNode.getChildByName('merged')).getValue()) {
      status = TransitionStatus.MERGED;
      statusIcon = 'merge';
      statusIconColor = 'gray';
    } else if (
      assertDefined(transitionNode.getChildByName('aborted')).getValue()
    ) {
      status = TransitionStatus.ABORTED;
      statusIcon = 'close';
      statusIconColor = 'red';
    } else if (
      assertDefined(transitionNode.getChildByName('played')).getValue()
    ) {
      status = TransitionStatus.PLAYED;
      statusIcon = 'check';
      statusIconColor = 'green';
    }
    assertDefined(this.uniqueFieldValues.get(LogFieldType.STATUS)).add(status);
    return [status, statusIcon, statusIconColor];
  }
}<|MERGE_RESOLUTION|>--- conflicted
+++ resolved
@@ -71,14 +71,11 @@
   protected override logPresenter = new LogPresenter<TransitionsEntry>(false);
   protected override propertiesPresenter = new PropertiesPresenter(
     {},
-<<<<<<< HEAD
-=======
     PersistentStoreProxy.new<TextFilter>(
       'TransitionsPropertiesFilter',
       new TextFilter('', []),
       this.storage,
     ),
->>>>>>> 454590b2
     [],
   );
 
