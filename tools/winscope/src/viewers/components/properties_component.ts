/*
 * Copyright (C) 2024 The Android Open Source Project
 *
 * Licensed under the Apache License, Version 2.0 (the "License");
 * you may not use this file except in compliance with the License.
 * You may obtain a copy of the License at
 *
 *      http://www.apache.org/licenses/LICENSE-2.0
 *
 * Unless required by applicable law or agreed to in writing, software
 * distributed under the License is distributed on an "AS IS" BASIS,
 * WITHOUT WARRANTIES OR CONDITIONS OF ANY KIND, either express or implied.
 * See the License for the specific language governing permissions and
 * limitations under the License.
 */
import {
  Component,
  ElementRef,
  EventEmitter,
  Inject,
  Input,
  Output,
  ViewChild,
} from '@angular/core';
import {assertDefined} from 'common/assert_utils';
import {PersistentStore} from 'common/persistent_store';
import {Analytics} from 'logging/analytics';
import {TRACE_INFO} from 'trace/trace_info';
import {TraceType} from 'trace/trace_type';
import {CollapsibleSectionType} from 'viewers/common/collapsible_section_type';
import {CuratedProperties} from 'viewers/common/curated_properties';
import {UiPropertyTreeNode} from 'viewers/common/ui_property_tree_node';
import {UserOptions} from 'viewers/common/user_options';
import {TextFilterDetail, ViewerEvents} from 'viewers/common/viewer_events';
import {nodeStyles} from 'viewers/components/styles/node.styles';
import {SearchBoxComponent} from './search_box_component';
import {viewerCardInnerStyle} from './styles/viewer_card.styles';

@Component({
  selector: 'properties-view',
  template: `
    <div class="view-header">
      <div class="title-section">
       <collapsible-section-title
          class="properties-title"
          [class.padded-title]="!hasUserOptions()"
          [title]="title"
          (collapseButtonClicked)="collapseButtonClicked.emit()"></collapsible-section-title>
        <search-box
<<<<<<< HEAD
          *ngIf="showFilter"
          [store]="store"
          [storeKey]="storeKeyFilterFlags"
=======
          [textFilter]="textFilter"
>>>>>>> 454590b2
          (filterChange)="onFilterChange($event)"></search-box>
      </div>

      <user-options
        *ngIf="hasUserOptions()"
        class="view-controls"
        [userOptions]="userOptions"
        [eventType]="ViewerEvents.PropertiesUserOptionsChange"
        [traceType]="traceType"
        [logCallback]="Analytics.Navigation.logPropertiesSettingsChanged">
      </user-options>
    </div>

    <mat-divider *ngIf="hasUserOptions()"></mat-divider>

    <ng-container *ngIf="showViewCaptureFormat()">
      <view-capture-property-groups
        class="property-groups"
        [properties]="curatedProperties"></view-capture-property-groups>

      <mat-divider *ngIf="showPropertiesTree()"></mat-divider>
    </ng-container>

    <div *ngIf="showPropertiesTree()" class="properties-content">
      <div class="tree-wrapper">
        <tree-view
          [node]="propertiesTree"
          [useStoredExpandedState]="!!store"
          [itemsClickable]="true"
          [highlightedItem]="highlightedProperty"
          (highlightedChange)="onHighlightedPropertyChange($event)"></tree-view>
      </div>
    </div>

    <span class="mat-body-1 placeholder-text" *ngIf="showPlaceholderText()"> {{ placeholderText }} </span>
  `,
  styles: [
    `
      .view-header {
        display: flex;
        flex-direction: column;
      }

      .padded-title {
        padding-bottom: 8px;
      }

      .property-groups {
        overflow-y: auto;
      }

      .properties-content {
        flex: 1;
        display: flex;
        flex-direction: column;
        overflow-y: auto;
        padding: 0px 12px;
      }
    `,
    nodeStyles,
    viewerCardInnerStyle,
  ],
})
export class PropertiesComponent {
  Analytics = Analytics;
  CollapsibleSectionType = CollapsibleSectionType;
  ViewerEvents = ViewerEvents;
  storeKeyFilterFlags: string | undefined;

  @Input() title = 'PROPERTIES';
  @Input() userOptions: UserOptions = {};
  @Input() placeholderText = '';
  @Input() propertiesTree: UiPropertyTreeNode | undefined;
  @Input() highlightedProperty = '';
  @Input() curatedProperties: CuratedProperties | undefined;
  @Input() displayPropertyGroups = false;
  @Input() isProtoDump = false;
  @Input() traceType: TraceType | undefined;
  @Input() store: PersistentStore | undefined;
<<<<<<< HEAD
=======
  @Input() textFilter: TextFilter | undefined;
  @Input() filterEventName = ViewerEvents.PropertiesFilterChange;
>>>>>>> 454590b2

  @Output() collapseButtonClicked = new EventEmitter();

  @ViewChild(SearchBoxComponent) searchBox: SearchBoxComponent | undefined;

  constructor(@Inject(ElementRef) private elementRef: ElementRef) {}

<<<<<<< HEAD
  ngOnInit() {
    this.storeKeyFilterFlags =
      TRACE_INFO[assertDefined(this.traceType)].name +
      'propertiesView.filterFlags';
  }

  onFilterChange(detail: TextFilterDetail) {
    const event = new CustomEvent(ViewerEvents.PropertiesFilterChange, {
=======
  onFilterChange(detail: TextFilter) {
    const event = new CustomEvent(this.filterEventName, {
>>>>>>> 454590b2
      bubbles: true,
      detail,
    });
    this.elementRef.nativeElement.dispatchEvent(event);
  }

  onHighlightedPropertyChange(newNode: UiPropertyTreeNode) {
    const event = new CustomEvent(ViewerEvents.HighlightedPropertyChange, {
      bubbles: true,
      detail: {id: newNode.id},
    });
    this.elementRef.nativeElement.dispatchEvent(event);
  }

  hasUserOptions() {
    return Object.keys(this.userOptions).length > 0;
  }

  showViewCaptureFormat(): boolean {
    return (
      this.traceType === TraceType.VIEW_CAPTURE &&
      (this.searchBox?.filterString ?? '') === '' &&
      // Todo: Highlight Inline in formatted ViewCapture Properties Component.
      !this.userOptions['showDiff']?.enabled &&
      this.curatedProperties !== undefined
    );
  }

  showPropertiesTree(): boolean {
    return !!this.propertiesTree && !this.showViewCaptureFormat();
  }

  showPlaceholderText(): boolean {
    return (
      !this.propertiesTree && !this.curatedProperties && !!this.placeholderText
    );
  }
}<|MERGE_RESOLUTION|>--- conflicted
+++ resolved
@@ -22,16 +22,15 @@
   Output,
   ViewChild,
 } from '@angular/core';
-import {assertDefined} from 'common/assert_utils';
 import {PersistentStore} from 'common/persistent_store';
 import {Analytics} from 'logging/analytics';
-import {TRACE_INFO} from 'trace/trace_info';
 import {TraceType} from 'trace/trace_type';
 import {CollapsibleSectionType} from 'viewers/common/collapsible_section_type';
 import {CuratedProperties} from 'viewers/common/curated_properties';
+import {TextFilter} from 'viewers/common/text_filter';
 import {UiPropertyTreeNode} from 'viewers/common/ui_property_tree_node';
 import {UserOptions} from 'viewers/common/user_options';
-import {TextFilterDetail, ViewerEvents} from 'viewers/common/viewer_events';
+import {ViewerEvents} from 'viewers/common/viewer_events';
 import {nodeStyles} from 'viewers/components/styles/node.styles';
 import {SearchBoxComponent} from './search_box_component';
 import {viewerCardInnerStyle} from './styles/viewer_card.styles';
@@ -47,13 +46,7 @@
           [title]="title"
           (collapseButtonClicked)="collapseButtonClicked.emit()"></collapsible-section-title>
         <search-box
-<<<<<<< HEAD
-          *ngIf="showFilter"
-          [store]="store"
-          [storeKey]="storeKeyFilterFlags"
-=======
           [textFilter]="textFilter"
->>>>>>> 454590b2
           (filterChange)="onFilterChange($event)"></search-box>
       </div>
 
@@ -121,7 +114,6 @@
   Analytics = Analytics;
   CollapsibleSectionType = CollapsibleSectionType;
   ViewerEvents = ViewerEvents;
-  storeKeyFilterFlags: string | undefined;
 
   @Input() title = 'PROPERTIES';
   @Input() userOptions: UserOptions = {};
@@ -133,11 +125,8 @@
   @Input() isProtoDump = false;
   @Input() traceType: TraceType | undefined;
   @Input() store: PersistentStore | undefined;
-<<<<<<< HEAD
-=======
   @Input() textFilter: TextFilter | undefined;
   @Input() filterEventName = ViewerEvents.PropertiesFilterChange;
->>>>>>> 454590b2
 
   @Output() collapseButtonClicked = new EventEmitter();
 
@@ -145,19 +134,8 @@
 
   constructor(@Inject(ElementRef) private elementRef: ElementRef) {}
 
-<<<<<<< HEAD
-  ngOnInit() {
-    this.storeKeyFilterFlags =
-      TRACE_INFO[assertDefined(this.traceType)].name +
-      'propertiesView.filterFlags';
-  }
-
-  onFilterChange(detail: TextFilterDetail) {
-    const event = new CustomEvent(ViewerEvents.PropertiesFilterChange, {
-=======
   onFilterChange(detail: TextFilter) {
     const event = new CustomEvent(this.filterEventName, {
->>>>>>> 454590b2
       bubbles: true,
       detail,
     });
@@ -179,7 +157,7 @@
   showViewCaptureFormat(): boolean {
     return (
       this.traceType === TraceType.VIEW_CAPTURE &&
-      (this.searchBox?.filterString ?? '') === '' &&
+      this.textFilter?.filterString === '' &&
       // Todo: Highlight Inline in formatted ViewCapture Properties Component.
       !this.userOptions['showDiff']?.enabled &&
       this.curatedProperties !== undefined
