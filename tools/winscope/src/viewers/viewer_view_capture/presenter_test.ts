--- conflicted
+++ resolved
@@ -34,7 +34,6 @@
 import {UiTreeUtils} from 'viewers/common/ui_tree_utils';
 import {Presenter} from 'viewers/viewer_view_capture/presenter';
 import {UiData} from 'viewers/viewer_view_capture/ui_data';
-import {ViewerViewCaptureLauncher} from './viewer_view_capture';
 
 class PresenterViewCaptureTest extends AbstractHierarchyViewerPresenterTest {
   private traces: Traces | undefined;
@@ -70,34 +69,17 @@
 
     this.traces = new Traces();
     for (const parser of parsers) {
-<<<<<<< HEAD
-      traces.setTrace(
-        parser.getTraceType(),
-        new TraceBuilder<HierarchyTreeNode>()
-          .setType(parser.getTraceType())
-          .setParser(parser)
-          .build(),
-      );
-    }
-    traceTaskbar = assertDefined(
-      traces.getTrace(TraceType.VIEW_CAPTURE_TASKBAR_DRAG_LAYER),
-=======
       this.traces.addTrace(Trace.fromParser(parser));
     }
 
     const traceTaskbar = assertDefined(
       this.traces.getTraces(TraceType.VIEW_CAPTURE)[0],
->>>>>>> 89c9ad91
     );
     const firstEntry = traceTaskbar.getEntry(0);
     this.positionUpdate = TracePositionUpdate.fromTraceEntry(firstEntry);
 
     const traceLauncherActivity = assertDefined(
-<<<<<<< HEAD
-      traces.getTrace(TraceType.VIEW_CAPTURE_LAUNCHER_ACTIVITY),
-=======
       this.traces.getTraces(TraceType.VIEW_CAPTURE)[1],
->>>>>>> 89c9ad91
     );
     const firstEntryLauncherActivity = traceLauncherActivity.getEntry(0);
     this.secondPositionUpdate = TracePositionUpdate.fromTraceEntry(
@@ -120,39 +102,21 @@
     );
   }
 
-<<<<<<< HEAD
-  it('initializes active trace type', () => {
-    expect(presenter.getActiveTraceType()).toEqual(
-      TraceType.VIEW_CAPTURE_LAUNCHER_ACTIVITY,
-    );
-  });
-
-  it('is robust to empty trace', async () => {
-    const emptyTrace = new TraceBuilder<HierarchyTreeNode>()
-      .setType(TraceType.VIEW_CAPTURE_TASKBAR_DRAG_LAYER)
-=======
   override createPresenterWithEmptyTrace(
     callback: NotifyHierarchyViewCallbackType,
   ): Presenter {
     const trace = new TraceBuilder<HierarchyTreeNode>()
       .setType(TraceType.VIEW_CAPTURE)
->>>>>>> 89c9ad91
       .setEntries([])
-      .setParserCustomQueryResult(
-        CustomQueryType.VIEW_CAPTURE_PACKAGE_NAME,
-        'the_package_name',
-      )
+      .setParserCustomQueryResult(CustomQueryType.VIEW_CAPTURE_METADATA, {
+        packageName: 'the_package_name',
+        windowName: 'the_window_name',
+      })
       .build();
-<<<<<<< HEAD
-    const emptyTraces = new Traces();
-    emptyTraces.setTrace(emptyTrace.type, emptyTrace);
-    const presenter = createPresenter(emptyTraces);
-=======
     const traces = new Traces();
     traces.addTrace(trace);
     return new Presenter(traces, new InMemoryStorage(), callback);
   }
->>>>>>> 89c9ad91
 
   override createPresenter(
     callback: NotifyHierarchyViewCallbackType,
@@ -162,44 +126,6 @@
       new InMemoryStorage(),
       callback,
     );
-<<<<<<< HEAD
-    await presenter.onAppEvent(positionUpdateWithoutTraceEntry);
-    expect(uiData.hierarchyUserOptions).toBeTruthy();
-    expect(uiData.trees).toBeFalsy();
-  });
-
-  it('processes trace position updates', async () => {
-    await presenter.onAppEvent(positionUpdate);
-    expect(uiData.rects.length).toEqual(17);
-    expect(uiData.highlightedItem?.length).toEqual(0);
-
-    const hierarchyOpts = Object.keys(uiData.hierarchyUserOptions);
-    expect(hierarchyOpts).toBeTruthy();
-    const propertyOpts = Object.keys(uiData.propertiesUserOptions);
-    expect(propertyOpts).toBeTruthy();
-    expect(assertDefined(uiData.trees).length === 1).toBeTrue();
-    expect(
-      assertDefined(uiData.trees)[0].getAllChildren().length > 0,
-    ).toBeTrue();
-    expect(uiData.windows).toEqual([
-      {displayId: 21, groupId: 21, name: 'Nexuslauncher'},
-      {displayId: 22, groupId: 22, name: 'Taskbar'},
-    ]);
-
-    await presenter.onAppEvent(secondPositionUpdate);
-    expect(uiData.rects.length).toEqual(168);
-    expect(assertDefined(uiData.trees).length === 2).toBeTrue();
-    expect(
-      assertDefined(uiData.trees).every(
-        (tree) => tree.getAllChildren().length > 0,
-      ),
-    ).toBeTrue();
-    expect(uiData.windows).toEqual([
-      {displayId: 21, groupId: 21, name: 'Nexuslauncher'},
-      {displayId: 22, groupId: 22, name: 'Taskbar'},
-    ]);
-  });
-=======
   }
 
   override getPositionUpdate(): TracePositionUpdate {
@@ -209,7 +135,6 @@
   override getSecondPositionUpdate(): TracePositionUpdate {
     return assertDefined(this.secondPositionUpdate);
   }
->>>>>>> 89c9ad91
 
   override getShowDiffPositionUpdate(): TracePositionUpdate {
     return assertDefined(this.diffPositionUpdate);
@@ -281,19 +206,6 @@
   private readonly numberOfNestedChildren = 16;
 }
 
-<<<<<<< HEAD
-  function createPresenter(traces: Traces): Presenter {
-    return new Presenter(
-      ViewerViewCaptureLauncher.DEPENDENCIES,
-      traces,
-      new InMemoryStorage(),
-      (newData: UiData) => {
-        uiData = newData;
-      },
-    );
-  }
-=======
 describe('PresenterViewCapture', () => {
   new PresenterViewCaptureTest().execute();
->>>>>>> 89c9ad91
 });