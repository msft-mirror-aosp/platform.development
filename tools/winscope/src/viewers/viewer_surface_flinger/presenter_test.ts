--- conflicted
+++ resolved
@@ -34,19 +34,6 @@
 import {Presenter} from './presenter';
 import {UiData} from './ui_data';
 
-<<<<<<< HEAD
-describe('PresenterSurfaceFlinger', () => {
-  let trace: Trace<HierarchyTreeNode>;
-  let positionUpdate: TracePositionUpdate;
-  let secondPositionUpdate: TracePositionUpdate;
-  let positionUpdateMultiDisplayEntry: TracePositionUpdate;
-  let presenter: Presenter;
-  let uiData: UiData;
-  let selectedTree: UiHierarchyTreeNode;
-
-  beforeAll(async () => {
-    trace = new TraceBuilder<HierarchyTreeNode>()
-=======
 class PresenterSurfaceFlingerTest extends AbstractHierarchyViewerPresenterTest {
   private traceSf: Trace<HierarchyTreeNode> | undefined;
   private positionUpdate: TracePositionUpdate | undefined;
@@ -83,7 +70,6 @@
   override async setUpTestEnvironment(): Promise<void> {
     this.traceSf = new TraceBuilder<HierarchyTreeNode>()
       .setType(TraceType.SURFACE_FLINGER)
->>>>>>> 89c9ad91
       .setEntries([
         await UnitTestUtils.getLayerTraceEntry(0),
         await UnitTestUtils.getMultiDisplayLayerTraceEntry(),
@@ -91,15 +77,6 @@
       ])
       .build();
 
-<<<<<<< HEAD
-    const firstEntry = trace.getEntry(0);
-    positionUpdate = TracePositionUpdate.fromTraceEntry(firstEntry);
-    positionUpdateMultiDisplayEntry = TracePositionUpdate.fromTraceEntry(
-      trace.getEntry(1),
-    );
-    secondPositionUpdate = TracePositionUpdate.fromTraceEntry(
-      trace.getEntry(2),
-=======
     const firstEntry = this.traceSf.getEntry(0);
     this.positionUpdate = TracePositionUpdate.fromTraceEntry(firstEntry);
     this.positionUpdateMultiDisplayEntry = TracePositionUpdate.fromTraceEntry(
@@ -107,7 +84,6 @@
     );
     this.secondPositionUpdate = TracePositionUpdate.fromTraceEntry(
       this.traceSf.getEntry(2),
->>>>>>> 89c9ad91
     );
 
     const firstEntryDataTree = await firstEntry.getValue();
@@ -122,16 +98,6 @@
     this.selectedTree = assertDefined(
       selectedTreeParent.getChildByName('Dim layer#53'),
     );
-<<<<<<< HEAD
-  });
-
-  beforeEach(() => {
-    presenter = createPresenter(trace);
-  });
-
-  it('is robust to empty trace', async () => {
-    const emptyTrace = new TraceBuilder<HierarchyTreeNode>()
-=======
     this.selectedTreeAfterPositionUpdate = UiHierarchyTreeNode.from(
       assertDefined(
         firstEntryDataTree.findDfs(
@@ -150,7 +116,6 @@
   ): Presenter {
     const trace = new TraceBuilder<HierarchyTreeNode>()
       .setType(TraceType.SURFACE_FLINGER)
->>>>>>> 89c9ad91
       .setEntries([])
       .build();
     const traces = new Traces();
@@ -275,41 +240,6 @@
         ],
       },
     ]);
-<<<<<<< HEAD
-  });
-
-  it('updates view capture package names', async () => {
-    const vcTrace = new TraceBuilder<HierarchyTreeNode>()
-      .setEntries([await UnitTestUtils.getViewCaptureEntry()])
-      .setParserCustomQueryResult(
-        CustomQueryType.VIEW_CAPTURE_PACKAGE_NAME,
-        'com.google.android.apps.nexuslauncher',
-      )
-      .build();
-    const traces = new Traces();
-    traces.setTrace(TraceType.SURFACE_FLINGER, trace);
-    traces.setTrace(TraceType.VIEW_CAPTURE_LAUNCHER_ACTIVITY, vcTrace);
-    const presenter = new Presenter(
-      traces,
-      new InMemoryStorage(),
-      (newData: UiData) => {
-        uiData = newData;
-      },
-    );
-
-    const firstEntry = trace.getEntry(0);
-    const positionUpdate = TracePositionUpdate.fromTraceEntry(firstEntry);
-
-    await presenter.onAppEvent(positionUpdate);
-    expect(uiData.rects.filter((rect) => rect.hasContent).length).toEqual(1);
-  });
-
-  function createPresenter(trace: Trace<HierarchyTreeNode>): Presenter {
-    const traces = new Traces();
-    traces.setTrace(TraceType.SURFACE_FLINGER, trace);
-    return new Presenter(traces, new InMemoryStorage(), (newData: UiData) => {
-      uiData = newData;
-=======
   }
 
   override executeSpecializedTests() {
@@ -381,7 +311,6 @@
           uiData.rectsToDraw.filter((rect) => rect.hasContent).length,
         ).toEqual(1);
       });
->>>>>>> 89c9ad91
     });
   }
 }
