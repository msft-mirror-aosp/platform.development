--- conflicted
+++ resolved
@@ -23,25 +23,17 @@
   Inject,
   Input,
   Output,
-  SimpleChanges,
   ViewChild,
 } from '@angular/core';
 import {MatSelectChange} from '@angular/material/select';
-<<<<<<< HEAD
-import {assertDefined} from 'common/assert_utils';
-import {PersistentStore} from 'common/persistent_store';
-import {Timestamp} from 'common/time';
-import {TRACE_INFO} from 'trace/trace_info';
-=======
 
 import {DOMUtils} from 'common/dom_utils';
 import {Timestamp, TimestampFormatType} from 'common/time';
 import {TimeUtils} from 'common/time_utils';
->>>>>>> 454590b2
 import {TraceType} from 'trace/trace_type';
 import {
   LogFilterChangeDetail,
-  TextFilterDetail,
+  LogTextFilterChangeDetail,
   TimestampClickDetail,
   ViewerEvents,
 } from 'viewers/common/viewer_events';
@@ -56,6 +48,7 @@
   viewerCardInnerStyle,
   viewerCardStyle,
 } from 'viewers/components/styles/viewer_card.styles';
+import {TextFilter} from './text_filter';
 import {
   LogEntry,
   LogField,
@@ -93,35 +86,6 @@
     </div>
 
     <div class="entries">
-<<<<<<< HEAD
-      <div class="headers" *ngIf="headers.length > 0">
-        <div *ngFor="let header of headers" class="mat-body-2" [class]="getLogFieldClass(header)">{{getLogFieldName(header)}}</div>
-      </div>
-
-      <div class="filters" *ngIf="!showFiltersInTitle && filters.length > 0">
-        <div *ngIf="showTraceEntryTimes" class="time"></div>
-
-        <div class="filter" *ngFor="let filter of filters" [class]="getLogFieldClass(filter.type)">
-          <select-with-filter
-              *ngIf="filter.options?.length > 0"
-              [label]="getLogFieldName(filter.type)"
-              [options]="filter.options"
-              [outerFilterWidth]="getOuterFilterWidth(filter.type)"
-              [innerFilterWidth]="getInnerFilterWidth(filter.type)"
-              (selectChange)="onFilterChange($event, filter.type)">
-          </select-with-filter>
-
-          <search-box
-            *ngIf="filter.options === undefined"
-            appearance="fill"
-            [fontSize]="12"
-            [wideField]="true"
-            [store]="store"
-            [storeKey]="storeKeyFilterFlags"
-            [label]="getLogFieldName(filter.type)"
-            [filterName]="getLogFieldName(filter.type)"
-            (filterChange)="onSearchBoxChange($event, filter.type)"></search-box>
-=======
       <div class="headers table-header" *ngIf="headers.length > 0">
         <div *ngIf="showTraceEntryTimes" class="time">
           <button
@@ -132,7 +96,6 @@
               (click)="onGoToCurrentTimeClick()">
             Go to Current Time
           </button>
->>>>>>> 454590b2
         </div>
 
         <ng-container *ngFor="let header of headers">
@@ -275,7 +238,6 @@
 })
 export class LogComponent {
   emptyFilterValue = '';
-  storeKeyFilterFlags: string | undefined;
   private lastClickedTimestamp: Timestamp | undefined;
 
   @Input() title: string | undefined;
@@ -288,7 +250,6 @@
   @Input() traceType: TraceType | undefined;
   @Input() showTraceEntryTimes = true;
   @Input() showFiltersInTitle = false;
-  @Input() store: PersistentStore | undefined;
 
   @Output() collapseButtonClicked = new EventEmitter();
 
@@ -306,8 +267,6 @@
   isFilter(header: LogFieldType | LogFilter): boolean {
     return header instanceof LogFilter;
   }
-
-  ngOnInit() {}
 
   showFieldButton(field: LogField) {
     return (
@@ -343,11 +302,7 @@
     return LogFieldNames.get(fieldType);
   }
 
-  ngOnChanges(changes: SimpleChanges) {
-    if (changes['traceType']?.firstChange) {
-      this.storeKeyFilterFlags =
-        TRACE_INFO[assertDefined(this.traceType)].name + 'logView.filterFlags';
-    }
+  ngOnChanges() {
     if (
       this.scrollToIndex !== undefined &&
       this.lastClickedTimestamp !==
@@ -374,10 +329,10 @@
     );
   }
 
-  onSearchBoxChange(detail: TextFilterDetail, filterType: LogFieldType) {
+  onSearchBoxChange(detail: TextFilter, filterType: LogFieldType) {
     this.emitEvent(
-      ViewerEvents.LogFilterChange,
-      new LogFilterChangeDetail(filterType, detail.filterString, detail.flags),
+      ViewerEvents.LogTextFilterChange,
+      new LogTextFilterChangeDetail(filterType, detail),
     );
   }
 
