--- conflicted
+++ resolved
@@ -14,11 +14,7 @@
  * limitations under the License.
  */
 
-<<<<<<< HEAD
-import {FilterFlag} from 'common/filter_flag';
-=======
 import {DOMUtils} from 'common/dom_utils';
->>>>>>> 454590b2
 import {FunctionUtils} from 'common/function_utils';
 import {Timestamp} from 'common/time';
 import {
@@ -37,9 +33,11 @@
 import {PropertiesPresenter} from 'viewers/common/properties_presenter';
 import {UserOptions} from 'viewers/common/user_options';
 import {LogPresenter} from './log_presenter';
+import {TextFilter} from './text_filter';
 import {LogEntry, LogFieldType, UiDataLog} from './ui_data_log';
 import {
   LogFilterChangeDetail,
+  LogTextFilterChangeDetail,
   TimestampClickDetail,
   ViewerEvents,
 } from './viewer_events';
@@ -73,7 +71,14 @@
       ViewerEvents.LogFilterChange,
       async (event) => {
         const detail: LogFilterChangeDetail = (event as CustomEvent).detail;
-        await this.onFilterChange(detail.type, detail.value, detail.flags);
+        await this.onFilterChange(detail.type, detail.value);
+      },
+    );
+    htmlElement.addEventListener(
+      ViewerEvents.LogTextFilterChange,
+      async (event) => {
+        const detail: LogTextFilterChangeDetail = (event as CustomEvent).detail;
+        await this.onTextFilterChange(detail.type, detail.filter);
       },
     );
     htmlElement.addEventListener(ViewerEvents.LogEntryClick, async (event) => {
@@ -137,12 +142,20 @@
     });
   }
 
-  async onFilterChange(
-    type: LogFieldType,
-    value: string[] | string,
-    flags: FilterFlag[],
-  ) {
-    this.logPresenter.applyFilterChange(type, value, flags);
+  async onFilterChange(type: LogFieldType, value: string[] | string) {
+    this.logPresenter.applyFilterChange(type, value);
+    await this.updatePropertiesTree();
+    this.uiData.currentIndex = this.logPresenter.getCurrentIndex();
+    this.uiData.selectedIndex = this.logPresenter.getSelectedIndex();
+    this.uiData.scrollToIndex =
+      this.logPresenter.getCurrentIndex() ??
+      this.logPresenter.getSelectedIndex();
+    this.uiData.entries = this.logPresenter.getFilteredEntries();
+    this.notifyViewChanged();
+  }
+
+  async onTextFilterChange(type: LogFieldType, filter: TextFilter) {
+    this.logPresenter.applyTextFilterChange(type, filter);
     await this.updatePropertiesTree();
     this.uiData.currentIndex = this.logPresenter.getCurrentIndex();
     this.uiData.selectedIndex = this.logPresenter.getSelectedIndex();
