/*
 * Copyright (C) 2024 The Android Open Source Project
 *
 * Licensed under the Apache License, Version 2.0 (the "License");
 * you may not use this file except in compliance with the License.
 * You may obtain a copy of the License at
 *
 *      http://www.apache.org/licenses/LICENSE-2.0
 *
 * Unless required by applicable law or agreed to in writing, software
 * distributed under the License is distributed on an "AS IS" BASIS,
 * WITHOUT WARRANTIES OR CONDITIONS OF ANY KIND, either express or implied.
 * See the License for the specific language governing permissions and
 * limitations under the License.
 */

import {assertDefined} from 'common/assert_utils';
import {FilterFlag} from 'common/filter_flag';
import {FunctionUtils} from 'common/function_utils';
import {Store} from 'common/store';
import {TracePositionUpdate, WinscopeEvent} from 'messaging/winscope_event';
import {
  EmitEvent,
  WinscopeEventEmitter,
} from 'messaging/winscope_event_emitter';
import {Trace, TraceEntry} from 'trace/trace';
import {Traces} from 'trace/traces';
import {TraceEntryFinder} from 'trace/trace_entry_finder';
import {TraceType} from 'trace/trace_type';
import {HierarchyTreeNode} from 'trace/tree_node/hierarchy_tree_node';
import {PropertyTreeNode} from 'trace/tree_node/property_tree_node';
import {PropertiesPresenter} from 'viewers/common/properties_presenter';
import {RectsPresenter} from 'viewers/common/rects_presenter';
import {UiHierarchyTreeNode} from 'viewers/common/ui_hierarchy_tree_node';
import {UserOptions} from 'viewers/common/user_options';
import {HierarchyPresenter} from './hierarchy_presenter';
import {RectShowState} from './rect_show_state';
import {UiDataHierarchy} from './ui_data_hierarchy';
import {TextFilterDetail, ViewerEvents} from './viewer_events';

export type NotifyHierarchyViewCallbackType<UiData> = (uiData: UiData) => void;

export abstract class AbstractHierarchyViewerPresenter<
  UiData extends UiDataHierarchy,
> implements WinscopeEventEmitter
{
  protected emitWinscopeEvent: EmitEvent = FunctionUtils.DO_NOTHING_ASYNC;
  protected overridePropertiesTree: PropertyTreeNode | undefined;
  protected overridePropertiesTreeName: string | undefined;
  protected rectsPresenter?: RectsPresenter;
  protected abstract hierarchyPresenter: HierarchyPresenter;
  protected abstract propertiesPresenter: PropertiesPresenter;
  protected abstract readonly multiTraceType?: TraceType;
  private highlightedItem = '';

  constructor(
    private readonly trace: Trace<HierarchyTreeNode> | undefined,
    protected readonly traces: Traces,
    protected readonly storage: Readonly<Store>,
    private readonly notifyViewCallback: NotifyHierarchyViewCallbackType<UiData>,
    protected readonly uiData: UiData,
  ) {
    uiData.isDarkMode = storage.get('dark-mode') === 'true';
    this.copyUiDataAndNotifyView();
  }

  setEmitEvent(callback: EmitEvent) {
    this.emitWinscopeEvent = callback;
  }

  addEventListeners(htmlElement: HTMLElement) {
    htmlElement.addEventListener(ViewerEvents.HierarchyPinnedChange, (event) =>
      this.onPinnedItemChange((event as CustomEvent).detail.pinnedItem),
    );
    htmlElement.addEventListener(
      ViewerEvents.HighlightedIdChange,
      async (event) =>
        await this.onHighlightedIdChange((event as CustomEvent).detail.id),
    );
    htmlElement.addEventListener(
      ViewerEvents.HighlightedPropertyChange,
      (event) =>
        this.onHighlightedPropertyChange((event as CustomEvent).detail.id),
    );
    htmlElement.addEventListener(
      ViewerEvents.HierarchyUserOptionsChange,
      async (event) =>
        await this.onHierarchyUserOptionsChange(
          (event as CustomEvent).detail.userOptions,
        ),
    );
    htmlElement.addEventListener(
      ViewerEvents.HierarchyFilterChange,
      async (event) => {
        const detail: TextFilterDetail = (event as CustomEvent).detail;
        await this.onHierarchyFilterChange(detail.filterString, detail.flags);
      },
    );
    htmlElement.addEventListener(
      ViewerEvents.PropertiesUserOptionsChange,
      async (event) =>
        await this.onPropertiesUserOptionsChange(
          (event as CustomEvent).detail.userOptions,
        ),
    );
    htmlElement.addEventListener(
      ViewerEvents.PropertiesFilterChange,
      async (event) => {
        const detail: TextFilterDetail = (event as CustomEvent).detail;
        await this.onPropertiesFilterChange(detail.filterString, detail.flags);
      },
    );
    htmlElement.addEventListener(
      ViewerEvents.HighlightedNodeChange,
      async (event) =>
        await this.onHighlightedNodeChange((event as CustomEvent).detail.node),
    );
    htmlElement.addEventListener(
      ViewerEvents.RectShowStateChange,
      async (event) => {
        await this.onRectShowStateChange(
          (event as CustomEvent).detail.rectId,
          (event as CustomEvent).detail.state,
        );
      },
    );
    htmlElement.addEventListener(
      ViewerEvents.RectsUserOptionsChange,
      (event) => {
        this.onRectsUserOptionsChange(
          (event as CustomEvent).detail.userOptions,
        );
      },
    );
  }

  onPinnedItemChange(pinnedItem: UiHierarchyTreeNode) {
    this.hierarchyPresenter.applyPinnedItemChange(pinnedItem);
    this.uiData.pinnedItems = this.hierarchyPresenter.getPinnedItems();
    this.copyUiDataAndNotifyView();
  }

  onHighlightedPropertyChange(id: string) {
    this.propertiesPresenter.applyHighlightedPropertyChange(id);
    this.uiData.highlightedProperty =
      this.propertiesPresenter.getHighlightedProperty();
    this.copyUiDataAndNotifyView();
  }

  onRectsUserOptionsChange(userOptions: UserOptions) {
    if (!this.rectsPresenter) {
      return;
    }
    this.rectsPresenter.applyRectsUserOptionsChange(userOptions);

    this.uiData.rectsUserOptions = this.rectsPresenter.getUserOptions();
    this.uiData.rectsToDraw = this.rectsPresenter.getRectsToDraw();
    this.uiData.rectIdToShowState = this.rectsPresenter.getRectIdToShowState();

    this.copyUiDataAndNotifyView();
  }

  async onHierarchyUserOptionsChange(userOptions: UserOptions) {
    await this.hierarchyPresenter.applyHierarchyUserOptionsChange(userOptions);
    this.uiData.hierarchyUserOptions = this.hierarchyPresenter.getUserOptions();
    this.uiData.hierarchyTrees = this.hierarchyPresenter.getAllFormattedTrees();
    this.uiData.pinnedItems = this.hierarchyPresenter.getPinnedItems();
    this.copyUiDataAndNotifyView();
  }

  async onHierarchyFilterChange(filterString: string, flags: FilterFlag[]) {
    await this.hierarchyPresenter.applyHierarchyFilterChange(
      filterString,
      flags,
    );
    this.uiData.hierarchyTrees = this.hierarchyPresenter.getAllFormattedTrees();
    this.uiData.pinnedItems = this.hierarchyPresenter.getPinnedItems();
    this.copyUiDataAndNotifyView();
  }

  async onPropertiesUserOptionsChange(userOptions: UserOptions) {
    if (!this.propertiesPresenter) {
      return;
    }
    this.propertiesPresenter.applyPropertiesUserOptionsChange(userOptions);
    await this.updatePropertiesTree();
    this.uiData.propertiesUserOptions =
      this.propertiesPresenter.getUserOptions();
    this.uiData.propertiesTree = this.propertiesPresenter.getFormattedTree();
    this.copyUiDataAndNotifyView();
  }

  async onPropertiesFilterChange(filterString: string, flags: FilterFlag[]) {
    if (!this.propertiesPresenter) {
      return;
    }
    this.propertiesPresenter.applyPropertiesFilterChange(filterString, flags);
    await this.updatePropertiesTree();
    this.uiData.propertiesTree = this.propertiesPresenter.getFormattedTree();
    this.copyUiDataAndNotifyView();
  }

  async onRectShowStateChange(id: string, newShowState: RectShowState) {
    if (!this.rectsPresenter) {
      return;
    }
    this.rectsPresenter.applyRectShowStateChange(id, newShowState);

    this.uiData.rectsToDraw = this.rectsPresenter.getRectsToDraw();
    this.uiData.rectIdToShowState = this.rectsPresenter.getRectIdToShowState();
    this.copyUiDataAndNotifyView();
  }

<<<<<<< HEAD
=======
  protected async handleCommonWinscopeEvents(event: WinscopeEvent) {
    await event.visit(
      WinscopeEventType.FILTER_PRESET_SAVE_REQUEST,
      async (event) => {
        this.saveConfigAsPreset(event.name);
      },
    );
    await event.visit(WinscopeEventType.DARK_MODE_TOGGLED, async (event) => {
      this.uiData.isDarkMode = event.isDarkMode;
      this.copyUiDataAndNotifyView();
    });
  }

  protected saveConfigAsPreset(storeKey: string) {
    const preset: PresetHierarchy = {
      hierarchyUserOptions: this.uiData.hierarchyUserOptions,
      hierarchyFilter: this.uiData.hierarchyFilter,
      propertiesUserOptions: this.uiData.propertiesUserOptions,
      propertiesFilter: this.uiData.propertiesFilter,
      rectsUserOptions: this.uiData.rectsUserOptions,
      rectIdToShowState: this.uiData.rectIdToShowState,
    };
    this.storage.add(storeKey, JSON.stringify(preset, stringifyMap));
  }

  protected async applyPresetConfig(storeKey: string) {
    const preset = this.storage.get(storeKey);
    if (preset) {
      const parsedPreset: PresetHierarchy = JSON.parse(preset, parseMap);
      await this.hierarchyPresenter.applyHierarchyUserOptionsChange(
        parsedPreset.hierarchyUserOptions,
      );
      await this.hierarchyPresenter.applyHierarchyFilterChange(
        parsedPreset.hierarchyFilter,
      );

      this.propertiesPresenter.applyPropertiesUserOptionsChange(
        parsedPreset.propertiesUserOptions,
      );
      this.propertiesPresenter.applyPropertiesFilterChange(
        parsedPreset.propertiesFilter,
      );
      await this.updatePropertiesTree();

      if (this.rectsPresenter) {
        this.rectsPresenter?.applyRectsUserOptionsChange(
          assertDefined(parsedPreset.rectsUserOptions),
        );
        this.rectsPresenter?.updateRectShowStates(
          parsedPreset.rectIdToShowState,
        );
      }
      this.refreshHierarchyViewerUiData();
    }
  }

>>>>>>> 454590b2
  protected async applyTracePositionUpdate(event: TracePositionUpdate) {
    let entries: Array<TraceEntry<HierarchyTreeNode>> = [];
    if (this.multiTraceType !== undefined) {
      entries = this.traces
        .getTraces(this.multiTraceType)
        .map((trace) => {
          return TraceEntryFinder.findCorrespondingEntry(
            trace,
            event.position,
          ) as TraceEntry<HierarchyTreeNode> | undefined;
        })
        .filter((entry) => entry !== undefined) as Array<
        TraceEntry<HierarchyTreeNode>
      >;
    } else {
      const entry = TraceEntryFinder.findCorrespondingEntry(
        assertDefined(this.trace),
        event.position,
      );
      if (entry) entries.push(entry);
    }

    try {
      await this.hierarchyPresenter.applyTracePositionUpdate(
        entries,
        this.highlightedItem,
      );
    } catch (e) {
      this.hierarchyPresenter.clear();
      this.rectsPresenter?.clear();
      this.propertiesPresenter.clear();
      this.refreshHierarchyViewerUiData();
      throw e;
    }

    const propertiesOpts = this.propertiesPresenter.getUserOptions();
    const hasPreviousEntry = entries.some((e) => e.getIndex() > 0);
    if (propertiesOpts['showDiff']?.isUnavailable !== undefined) {
      propertiesOpts['showDiff'].isUnavailable = !hasPreviousEntry;
    }

    const currentHierarchyTrees =
      this.hierarchyPresenter.getAllCurrentHierarchyTrees();
    if (currentHierarchyTrees) {
      this.rectsPresenter?.applyHierarchyTreesChange(currentHierarchyTrees);
      await this.updatePropertiesTree();
    }
  }

  protected async applyHighlightedNodeChange(node: UiHierarchyTreeNode) {
    this.updateHighlightedItem(node.id);
    this.hierarchyPresenter.applyHighlightedNodeChange(node);
    await this.updatePropertiesTree();
  }

  protected async applyHighlightedIdChange(newId: string) {
    this.updateHighlightedItem(newId);
    this.hierarchyPresenter.applyHighlightedIdChange(newId);
    await this.updatePropertiesTree();
  }

  protected async updatePropertiesTree() {
    if (this.overridePropertiesTree) {
      this.propertiesPresenter.setPropertiesTree(this.overridePropertiesTree);
      await this.propertiesPresenter.formatPropertiesTree(
        undefined,
        this.overridePropertiesTreeName,
        false,
      );
      return;
    }
    const selected = this.hierarchyPresenter.getSelectedTree();
    if (selected) {
      const [trace, selectedTree] = selected;
      const propertiesTree = await selectedTree.getAllProperties();
      if (
        this.propertiesPresenter.getUserOptions()['showDiff']?.enabled &&
        !this.hierarchyPresenter.getPreviousHierarchyTreeForTrace(trace)
      ) {
        await this.hierarchyPresenter.updatePreviousHierarchyTrees();
      }
      const previousTree =
        this.hierarchyPresenter.getPreviousHierarchyTreeForTrace(trace);
      this.propertiesPresenter.setPropertiesTree(propertiesTree);
      await this.propertiesPresenter.formatPropertiesTree(
        previousTree,
        this.getOverrideDisplayName(selected),
        this.keepCalculated(selectedTree),
      );
    } else {
      this.propertiesPresenter.clear();
    }
  }

  protected updateHighlightedItem(id: string) {
    if (this.highlightedItem === id) {
      this.highlightedItem = '';
    } else {
      this.highlightedItem = id;
    }
  }

  protected refreshHierarchyViewerUiData() {
    this.uiData.highlightedItem = this.highlightedItem;
    this.uiData.pinnedItems = this.hierarchyPresenter.getPinnedItems();
    this.uiData.hierarchyUserOptions = this.hierarchyPresenter.getUserOptions();
    this.uiData.hierarchyTrees = this.hierarchyPresenter.getAllFormattedTrees();

    this.uiData.propertiesUserOptions =
      this.propertiesPresenter.getUserOptions();
    this.uiData.propertiesTree = this.propertiesPresenter.getFormattedTree();
    this.uiData.highlightedProperty =
      this.propertiesPresenter.getHighlightedProperty();

    if (this.rectsPresenter) {
      this.uiData.rectsToDraw = this.rectsPresenter?.getRectsToDraw();
      this.uiData.rectIdToShowState =
        this.rectsPresenter.getRectIdToShowState();
      this.uiData.displays = this.rectsPresenter.getDisplays();
      this.uiData.rectsUserOptions = this.rectsPresenter.getUserOptions();
    }

    this.copyUiDataAndNotifyView();
  }

  protected getHighlightedItem(): string | undefined {
    return this.highlightedItem;
  }

  private copyUiDataAndNotifyView() {
    // Create a shallow copy of the data, otherwise the Angular OnPush change detection strategy
    // won't detect the new input
    const copy = Object.assign({}, this.uiData);
    this.notifyViewCallback(copy);
  }

  protected getEntryFormattedTimestamp(
    entry: TraceEntry<HierarchyTreeNode>,
  ): string {
    if (entry.getFullTrace().isDumpWithoutTimestamp()) {
      return 'Dump';
    }
    return entry.getTimestamp().format();
  }

  abstract onAppEvent(event: WinscopeEvent): Promise<void>;
  abstract onHighlightedNodeChange(node: UiHierarchyTreeNode): Promise<void>;
  abstract onHighlightedIdChange(id: string): Promise<void>;
  protected abstract keepCalculated(tree: HierarchyTreeNode): boolean;
  protected abstract getOverrideDisplayName(
    selected: [Trace<HierarchyTreeNode>, HierarchyTreeNode],
  ): string | undefined;
}<|MERGE_RESOLUTION|>--- conflicted
+++ resolved
@@ -15,10 +15,14 @@
  */
 
 import {assertDefined} from 'common/assert_utils';
-import {FilterFlag} from 'common/filter_flag';
 import {FunctionUtils} from 'common/function_utils';
+import {parseMap, stringifyMap} from 'common/persistent_store_proxy';
 import {Store} from 'common/store';
-import {TracePositionUpdate, WinscopeEvent} from 'messaging/winscope_event';
+import {
+  TracePositionUpdate,
+  WinscopeEvent,
+  WinscopeEventType,
+} from 'messaging/winscope_event';
 import {
   EmitEvent,
   WinscopeEventEmitter,
@@ -34,9 +38,11 @@
 import {UiHierarchyTreeNode} from 'viewers/common/ui_hierarchy_tree_node';
 import {UserOptions} from 'viewers/common/user_options';
 import {HierarchyPresenter} from './hierarchy_presenter';
+import {PresetHierarchy} from './preset_hierarchy';
 import {RectShowState} from './rect_show_state';
+import {TextFilter} from './text_filter';
 import {UiDataHierarchy} from './ui_data_hierarchy';
-import {TextFilterDetail, ViewerEvents} from './viewer_events';
+import {ViewerEvents} from './viewer_events';
 
 export type NotifyHierarchyViewCallbackType<UiData> = (uiData: UiData) => void;
 
@@ -92,8 +98,8 @@
     htmlElement.addEventListener(
       ViewerEvents.HierarchyFilterChange,
       async (event) => {
-        const detail: TextFilterDetail = (event as CustomEvent).detail;
-        await this.onHierarchyFilterChange(detail.filterString, detail.flags);
+        const detail: TextFilter = (event as CustomEvent).detail;
+        await this.onHierarchyFilterChange(detail);
       },
     );
     htmlElement.addEventListener(
@@ -106,8 +112,8 @@
     htmlElement.addEventListener(
       ViewerEvents.PropertiesFilterChange,
       async (event) => {
-        const detail: TextFilterDetail = (event as CustomEvent).detail;
-        await this.onPropertiesFilterChange(detail.filterString, detail.flags);
+        const detail: TextFilter = (event as CustomEvent).detail;
+        await this.onPropertiesFilterChange(detail);
       },
     );
     htmlElement.addEventListener(
@@ -168,20 +174,14 @@
     this.copyUiDataAndNotifyView();
   }
 
-  async onHierarchyFilterChange(filterString: string, flags: FilterFlag[]) {
-    await this.hierarchyPresenter.applyHierarchyFilterChange(
-      filterString,
-      flags,
-    );
+  async onHierarchyFilterChange(textFilter: TextFilter) {
+    await this.hierarchyPresenter.applyHierarchyFilterChange(textFilter);
     this.uiData.hierarchyTrees = this.hierarchyPresenter.getAllFormattedTrees();
     this.uiData.pinnedItems = this.hierarchyPresenter.getPinnedItems();
     this.copyUiDataAndNotifyView();
   }
 
   async onPropertiesUserOptionsChange(userOptions: UserOptions) {
-    if (!this.propertiesPresenter) {
-      return;
-    }
     this.propertiesPresenter.applyPropertiesUserOptionsChange(userOptions);
     await this.updatePropertiesTree();
     this.uiData.propertiesUserOptions =
@@ -190,11 +190,8 @@
     this.copyUiDataAndNotifyView();
   }
 
-  async onPropertiesFilterChange(filterString: string, flags: FilterFlag[]) {
-    if (!this.propertiesPresenter) {
-      return;
-    }
-    this.propertiesPresenter.applyPropertiesFilterChange(filterString, flags);
+  async onPropertiesFilterChange(textFilter: TextFilter) {
+    this.propertiesPresenter.applyPropertiesFilterChange(textFilter);
     await this.updatePropertiesTree();
     this.uiData.propertiesTree = this.propertiesPresenter.getFormattedTree();
     this.copyUiDataAndNotifyView();
@@ -211,8 +208,6 @@
     this.copyUiDataAndNotifyView();
   }
 
-<<<<<<< HEAD
-=======
   protected async handleCommonWinscopeEvents(event: WinscopeEvent) {
     await event.visit(
       WinscopeEventType.FILTER_PRESET_SAVE_REQUEST,
@@ -269,7 +264,6 @@
     }
   }
 
->>>>>>> 454590b2
   protected async applyTracePositionUpdate(event: TracePositionUpdate) {
     let entries: Array<TraceEntry<HierarchyTreeNode>> = [];
     if (this.multiTraceType !== undefined) {
@@ -377,12 +371,16 @@
     this.uiData.pinnedItems = this.hierarchyPresenter.getPinnedItems();
     this.uiData.hierarchyUserOptions = this.hierarchyPresenter.getUserOptions();
     this.uiData.hierarchyTrees = this.hierarchyPresenter.getAllFormattedTrees();
+    this.uiData.hierarchyFilter = this.hierarchyPresenter.getTextFilter();
 
     this.uiData.propertiesUserOptions =
       this.propertiesPresenter.getUserOptions();
     this.uiData.propertiesTree = this.propertiesPresenter.getFormattedTree();
     this.uiData.highlightedProperty =
       this.propertiesPresenter.getHighlightedProperty();
+    this.uiData.propertiesFilter = assertDefined(
+      this.propertiesPresenter.getTextFilter(),
+    );
 
     if (this.rectsPresenter) {
       this.uiData.rectsToDraw = this.rectsPresenter?.getRectsToDraw();
@@ -399,20 +397,20 @@
     return this.highlightedItem;
   }
 
+  protected getEntryFormattedTimestamp(
+    entry: TraceEntry<HierarchyTreeNode>,
+  ): string {
+    if (entry.getFullTrace().isDumpWithoutTimestamp()) {
+      return 'Dump';
+    }
+    return entry.getTimestamp().format();
+  }
+
   private copyUiDataAndNotifyView() {
     // Create a shallow copy of the data, otherwise the Angular OnPush change detection strategy
     // won't detect the new input
     const copy = Object.assign({}, this.uiData);
     this.notifyViewCallback(copy);
-  }
-
-  protected getEntryFormattedTimestamp(
-    entry: TraceEntry<HierarchyTreeNode>,
-  ): string {
-    if (entry.getFullTrace().isDumpWithoutTimestamp()) {
-      return 'Dump';
-    }
-    return entry.getTimestamp().format();
   }
 
   abstract onAppEvent(event: WinscopeEvent): Promise<void>;
