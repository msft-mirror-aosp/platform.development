--- conflicted
+++ resolved
@@ -37,7 +37,10 @@
 import {UI_RECT_FACTORY} from 'viewers/common/ui_rect_factory';
 import {UserOptions} from 'viewers/common/user_options';
 import {ViewerEvents} from 'viewers/common/viewer_events';
-import {makeDisplayIdentifiers} from 'viewers/viewer_surface_flinger/presenter';
+import {
+  convertRectIdToLayerorDisplayName,
+  makeDisplayIdentifiers,
+} from 'viewers/viewer_surface_flinger/presenter';
 import {DispatchEntryFormatter} from './operations/dispatch_entry_formatter';
 import {InputEntry, UiData} from './ui_data';
 
@@ -67,11 +70,6 @@
   private readonly allInputLayerIds = new Set<number>();
 
   protected override logPresenter = new LogPresenter<InputEntry>();
-<<<<<<< HEAD
-  protected override propertiesPresenter = new PropertiesPresenter({}, []);
-  protected dispatchPropertiesPresenter = new PropertiesPresenter(
-    {},
-=======
   protected override propertiesPresenter = new PropertiesPresenter(
     {},
     PersistentStoreProxy.new<TextFilter>(
@@ -88,7 +86,6 @@
       new TextFilter('', []),
       this.storage,
     ),
->>>>>>> 454590b2
     Presenter.DENYLIST_DISPATCH_PROPERTIES,
     [new DispatchEntryFormatter(this.layerIdToName)],
   );
@@ -116,6 +113,7 @@
         this.currentTargetWindowIds.has(id),
       ),
     makeDisplayIdentifiers,
+    convertRectIdToLayerorDisplayName,
   );
 
   constructor(
