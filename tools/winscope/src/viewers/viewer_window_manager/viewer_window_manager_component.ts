/*
 * Copyright (C) 2022 The Android Open Source Project
 *
 * Licensed under the Apache License, Version 2.0 (the "License");
 * you may not use this file except in compliance with the License.
 * You may obtain a copy of the License at
 *
 *      http://www.apache.org/licenses/LICENSE-2.0
 *
 * Unless required by applicable law or agreed to in writing, software
 * distributed under the License is distributed on an "AS IS" BASIS,
 * WITHOUT WARRANTIES OR CONDITIONS OF ANY KIND, either express or implied.
 * See the License for the specific language governing permissions and
 * limitations under the License.
 */
import {Component, Input} from '@angular/core';
import {PersistentStore} from 'common/persistent_store';
import {TraceType} from 'trace/trace_type';
import {ShadingMode} from 'viewers/components/rects/types3d';
import {viewerCardStyle} from 'viewers/components/styles/viewer_card.styles';
import {UiData} from './ui_data';

@Component({
  selector: 'viewer-window-manager',
  template: `
    <div class="card-grid">
      <rects-view
        class="rects-view"
<<<<<<< HEAD
        title="Windows"
=======
        [class.collapsed]="sections.isSectionCollapsed(CollapsibleSectionType.RECTS)"
        [title]="rectsTitle"
>>>>>>> 2de8b7f0
        [store]="store"
        [rects]="inputData?.rectsToDraw ?? []"
        [displays]="inputData?.displays ?? []"
        [highlightedItem]="inputData?.highlightedItem ?? ''"
<<<<<<< HEAD
        [shadingModes]="shadingModes"></rects-view>
      <mat-divider [vertical]="true"></mat-divider>
=======
        [shadingModes]="shadingModes"
        [dependencies]="inputData?.dependencies ?? []"
        [userOptions]="inputData?.rectsUserOptions ?? {}"
        (collapseButtonClicked)="sections.onCollapseStateChange(CollapsibleSectionType.RECTS, true)"></rects-view>
>>>>>>> 2de8b7f0
      <hierarchy-view
        class="hierarchy-view"
        [class.collapsed]="sections.isSectionCollapsed(CollapsibleSectionType.HIERARCHY)"
        [tree]="inputData?.tree"
        [dependencies]="inputData?.dependencies ?? []"
        [highlightedItem]="inputData?.highlightedItem ?? ''"
        [pinnedItems]="inputData?.pinnedItems ?? []"
        [store]="store"
<<<<<<< HEAD
        [userOptions]="inputData?.hierarchyUserOptions ?? {}"></hierarchy-view>
      <mat-divider [vertical]="true"></mat-divider>
=======
        [userOptions]="inputData?.hierarchyUserOptions ?? {}"
        [rectIdToShowState]="inputData?.rectIdToShowState"
        (collapseButtonClicked)="sections.onCollapseStateChange(CollapsibleSectionType.HIERARCHY, true)"></hierarchy-view>
>>>>>>> 2de8b7f0
      <properties-view
        class="properties-view"
        [class.collapsed]="sections.isSectionCollapsed(CollapsibleSectionType.PROPERTIES)"
        [userOptions]="inputData?.propertiesUserOptions ?? {}"
        [propertiesTree]="inputData?.propertiesTree"
        [traceType]="${TraceType.WINDOW_MANAGER}"
        [highlightedProperty]="inputData?.highlightedProperty ?? ''"
        [store]="store"
        [isProtoDump]="false"
<<<<<<< HEAD
        placeholderText="No selected item."></properties-view>
=======
        placeholderText="No selected item."
        (collapseButtonClicked)="sections.onCollapseStateChange(CollapsibleSectionType.PROPERTIES, true)"></properties-view>
>>>>>>> 2de8b7f0
    </div>
  `,
  styles: [viewerCardStyle],
})
export class ViewerWindowManagerComponent {
  @Input() inputData: UiData | undefined;
  @Input() store: PersistentStore | undefined;
  @Input() active = false;
  TraceType = TraceType;
  shadingModes = [
    ShadingMode.GRADIENT,
    ShadingMode.OPACITY,
    ShadingMode.WIRE_FRAME,
  ];
}<|MERGE_RESOLUTION|>--- conflicted
+++ resolved
@@ -16,6 +16,8 @@
 import {Component, Input} from '@angular/core';
 import {PersistentStore} from 'common/persistent_store';
 import {TraceType} from 'trace/trace_type';
+import {CollapsibleSections} from 'viewers/common/collapsible_sections';
+import {CollapsibleSectionType} from 'viewers/common/collapsible_section_type';
 import {ShadingMode} from 'viewers/components/rects/types3d';
 import {viewerCardStyle} from 'viewers/components/styles/viewer_card.styles';
 import {UiData} from './ui_data';
@@ -24,27 +26,23 @@
   selector: 'viewer-window-manager',
   template: `
     <div class="card-grid">
+      <collapsed-sections
+        [class.empty]="sections.areAllSectionsExpanded()"
+        [sections]="sections"
+        (sectionChange)="sections.onCollapseStateChange($event, false)">
+      </collapsed-sections>
       <rects-view
         class="rects-view"
-<<<<<<< HEAD
-        title="Windows"
-=======
         [class.collapsed]="sections.isSectionCollapsed(CollapsibleSectionType.RECTS)"
         [title]="rectsTitle"
->>>>>>> 2de8b7f0
         [store]="store"
         [rects]="inputData?.rectsToDraw ?? []"
         [displays]="inputData?.displays ?? []"
         [highlightedItem]="inputData?.highlightedItem ?? ''"
-<<<<<<< HEAD
-        [shadingModes]="shadingModes"></rects-view>
-      <mat-divider [vertical]="true"></mat-divider>
-=======
         [shadingModes]="shadingModes"
         [dependencies]="inputData?.dependencies ?? []"
         [userOptions]="inputData?.rectsUserOptions ?? {}"
         (collapseButtonClicked)="sections.onCollapseStateChange(CollapsibleSectionType.RECTS, true)"></rects-view>
->>>>>>> 2de8b7f0
       <hierarchy-view
         class="hierarchy-view"
         [class.collapsed]="sections.isSectionCollapsed(CollapsibleSectionType.HIERARCHY)"
@@ -53,14 +51,9 @@
         [highlightedItem]="inputData?.highlightedItem ?? ''"
         [pinnedItems]="inputData?.pinnedItems ?? []"
         [store]="store"
-<<<<<<< HEAD
-        [userOptions]="inputData?.hierarchyUserOptions ?? {}"></hierarchy-view>
-      <mat-divider [vertical]="true"></mat-divider>
-=======
         [userOptions]="inputData?.hierarchyUserOptions ?? {}"
         [rectIdToShowState]="inputData?.rectIdToShowState"
         (collapseButtonClicked)="sections.onCollapseStateChange(CollapsibleSectionType.HIERARCHY, true)"></hierarchy-view>
->>>>>>> 2de8b7f0
       <properties-view
         class="properties-view"
         [class.collapsed]="sections.isSectionCollapsed(CollapsibleSectionType.PROPERTIES)"
@@ -70,12 +63,8 @@
         [highlightedProperty]="inputData?.highlightedProperty ?? ''"
         [store]="store"
         [isProtoDump]="false"
-<<<<<<< HEAD
-        placeholderText="No selected item."></properties-view>
-=======
         placeholderText="No selected item."
         (collapseButtonClicked)="sections.onCollapseStateChange(CollapsibleSectionType.PROPERTIES, true)"></properties-view>
->>>>>>> 2de8b7f0
     </div>
   `,
   styles: [viewerCardStyle],
@@ -85,6 +74,26 @@
   @Input() store: PersistentStore | undefined;
   @Input() active = false;
   TraceType = TraceType;
+  CollapsibleSectionType = CollapsibleSectionType;
+
+  rectsTitle = 'WINDOWS';
+  sections = new CollapsibleSections([
+    {
+      type: CollapsibleSectionType.RECTS,
+      label: this.rectsTitle,
+      isCollapsed: false,
+    },
+    {
+      type: CollapsibleSectionType.HIERARCHY,
+      label: CollapsibleSectionType.HIERARCHY,
+      isCollapsed: false,
+    },
+    {
+      type: CollapsibleSectionType.PROPERTIES,
+      label: CollapsibleSectionType.PROPERTIES,
+      isCollapsed: false,
+    },
+  ]);
   shadingModes = [
     ShadingMode.GRADIENT,
     ShadingMode.OPACITY,
