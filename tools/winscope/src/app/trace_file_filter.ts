--- conflicted
+++ resolved
@@ -33,11 +33,7 @@
     'FS/data/misc/wmtrace/',
     'FS/data/misc/perfetto-traces/',
     'proto/window_CRITICAL.proto',
-<<<<<<< HEAD
-    'proto/SurfaceFlinger_CRITICAL.proto',
-=======
     'proto/input_method_CRITICAL.proto',
->>>>>>> 50304f3d
   ];
 
   async filter(
