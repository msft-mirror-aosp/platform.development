/*
 * Copyright (C) 2022 The Android Open Source Project
 *
 * Licensed under the Apache License, Version 2.0 (the "License");
 * you may not use this file except in compliance with the License.
 * You may obtain a copy of the License at
 *
 *      http://www.apache.org/licenses/LICENSE-2.0
 *
 * Unless required by applicable law or agreed to in writing, software
 * distributed under the License is distributed on an "AS IS" BASIS,
 * WITHOUT WARRANTIES OR CONDITIONS OF ANY KIND, either express or implied.
 * See the License for the specific language governing permissions and
 * limitations under the License.
 */

import {assertDefined} from 'common/assert_utils';
import {FunctionUtils} from 'common/function_utils';
import {InMemoryStorage} from 'common/in_memory_storage';
import {TimezoneInfo} from 'common/time';
import {TimestampConverter} from 'common/timestamp_converter';
import {CrossToolProtocol} from 'cross_tool/cross_tool_protocol';
import {ProgressListener} from 'messaging/progress_listener';
import {ProgressListenerStub} from 'messaging/progress_listener_stub';
import {UserWarning} from 'messaging/user_warning';
import {
  FailedToCreateTracesParser,
  IncompleteFrameMapping,
  InvalidLegacyTrace,
  NoTraceTargetsSelected,
  NoValidFiles,
  UnsupportedFileFormat,
} from 'messaging/user_warnings';
import {
  ActiveTraceChanged,
  AppFilesCollected,
  AppFilesUploaded,
  AppInitialized,
  AppRefreshDumpsRequest,
  AppResetRequest,
  AppTraceViewRequest,
  DarkModeToggled,
  ExpandedTimelineToggled,
  FilterPresetApplyRequest,
  FilterPresetSaveRequest,
  NoTraceTargetsSelected as NoTraceTargetsSelectedEvent,
  RemoteToolDownloadStart,
  RemoteToolFilesReceived,
  RemoteToolTimestampReceived,
  TabbedViewSwitched,
  TabbedViewSwitchRequest,
  TracePositionUpdate,
  ViewersLoaded,
  ViewersUnloaded,
  WinscopeEvent,
  WinscopeEventType,
} from 'messaging/winscope_event';
import {WinscopeEventEmitter} from 'messaging/winscope_event_emitter';
import {WinscopeEventEmitterStub} from 'messaging/winscope_event_emitter_stub';
import {WinscopeEventListener} from 'messaging/winscope_event_listener';
import {WinscopeEventListenerStub} from 'messaging/winscope_event_listener_stub';
import {TimestampConverterUtils} from 'test/unit/timestamp_converter_utils';
import {TraceBuilder} from 'test/unit/trace_builder';
import {UserNotifierChecker} from 'test/unit/user_notifier_checker';
import {UnitTestUtils} from 'test/unit/utils';
import {Trace} from 'trace/trace';
import {TracePosition} from 'trace/trace_position';
import {TraceType} from 'trace/trace_type';
import {HierarchyTreeNode} from 'trace/tree_node/hierarchy_tree_node';
import {ViewType} from 'viewers/viewer';
import {ViewerFactory} from 'viewers/viewer_factory';
import {ViewerStub} from 'viewers/viewer_stub';
import {Mediator} from './mediator';
import {TimelineData} from './timeline_data';
import {TracePipeline} from './trace_pipeline';

describe('Mediator', () => {
  const traceSf = new TraceBuilder<HierarchyTreeNode>()
    .setType(TraceType.SURFACE_FLINGER)
    .setEntries([])
    .build();
  const traceWm = new TraceBuilder<HierarchyTreeNode>()
    .setType(TraceType.WINDOW_MANAGER)
    .setEntries([])
    .build();
  const traceDump = new TraceBuilder<HierarchyTreeNode>()
    .setType(TraceType.SURFACE_FLINGER)
    .setTimestamps([TimestampConverterUtils.makeZeroTimestamp()])
    .build();

  let inputFiles: File[];
  let eventLogFile: File;
  let tracePipeline: TracePipeline;
  let timelineData: TimelineData;
  let abtChromeExtensionProtocol: WinscopeEventEmitter & WinscopeEventListener;
  let crossToolProtocol: CrossToolProtocol;
  let appComponent: WinscopeEventListener;
  let timelineComponent: WinscopeEventEmitter & WinscopeEventListener;
  let uploadTracesComponent: ProgressListenerStub;
  let collectTracesComponent: ProgressListenerStub &
    WinscopeEventEmitterStub &
    WinscopeEventListenerStub;
  let traceViewComponent: WinscopeEventEmitter & WinscopeEventListener;
  let mediator: Mediator;
  let spies: Array<jasmine.Spy<jasmine.Func>>;
  let userNotifierChecker: UserNotifierChecker;

  const viewerStub0 = new ViewerStub('Title0', undefined, traceSf);
  const viewerStub1 = new ViewerStub('Title1', undefined, traceWm);
  const viewerOverlay = new ViewerStub(
    'TitleOverlay',
    undefined,
    traceWm,
    ViewType.OVERLAY,
  );
  const viewerDump = new ViewerStub('TitleDump', undefined, traceDump);
  const viewers = [viewerStub0, viewerStub1, viewerOverlay, viewerDump];
  let tracePositionUpdateListeners: WinscopeEventListener[];

  const TIMESTAMP_10 = TimestampConverterUtils.makeRealTimestamp(10n);
  const TIMESTAMP_11 = TimestampConverterUtils.makeRealTimestamp(11n);

  const POSITION_10 = TracePosition.fromTimestamp(TIMESTAMP_10);
  const POSITION_11 = TracePosition.fromTimestamp(TIMESTAMP_11);

  beforeAll(async () => {
    inputFiles = [
      await UnitTestUtils.getFixtureFile(
        'traces/elapsed_and_real_timestamp/SurfaceFlinger.pb',
      ),
      await UnitTestUtils.getFixtureFile(
        'traces/elapsed_and_real_timestamp/WindowManager.pb',
      ),
      await UnitTestUtils.getFixtureFile(
        'traces/elapsed_and_real_timestamp/screen_recording_metadata_v2.mp4',
      ),
    ];
    eventLogFile = await UnitTestUtils.getFixtureFile(
      'traces/eventlog_no_cujs.winscope',
    );
    userNotifierChecker = new UserNotifierChecker();
  });

  beforeEach(() => {
    userNotifierChecker.reset();
    jasmine.addCustomEqualityTester(tracePositionUpdateEqualityTester);
    tracePipeline = new TracePipeline();
    timelineData = new TimelineData();
    abtChromeExtensionProtocol = FunctionUtils.mixin(
      new WinscopeEventEmitterStub(),
      new WinscopeEventListenerStub(),
    );
    crossToolProtocol = new CrossToolProtocol(
      tracePipeline.getTimestampConverter(),
    );
    appComponent = new WinscopeEventListenerStub();
    timelineComponent = FunctionUtils.mixin(
      new WinscopeEventEmitterStub(),
      new WinscopeEventListenerStub(),
    );
    uploadTracesComponent = new ProgressListenerStub();
    collectTracesComponent = FunctionUtils.mixin(
      FunctionUtils.mixin(
        new ProgressListenerStub(),
        new WinscopeEventListenerStub(),
      ),
      new WinscopeEventEmitterStub(),
    );
    traceViewComponent = FunctionUtils.mixin(
      new WinscopeEventEmitterStub(),
      new WinscopeEventListenerStub(),
    );
    mediator = new Mediator(
      tracePipeline,
      timelineData,
      abtChromeExtensionProtocol,
      crossToolProtocol,
      appComponent,
      new InMemoryStorage(),
    );
    mediator.setTimelineComponent(timelineComponent);
    mediator.setUploadTracesComponent(uploadTracesComponent);
    mediator.setCollectTracesComponent(collectTracesComponent);
    mediator.setTraceViewComponent(traceViewComponent);

    tracePositionUpdateListeners = [
      ...viewers,
      timelineComponent,
      crossToolProtocol,
    ];

    spyOn(ViewerFactory.prototype, 'createViewers').and.returnValue(viewers);

    spies = [
      spyOn(abtChromeExtensionProtocol, 'onWinscopeEvent'),
      spyOn(appComponent, 'onWinscopeEvent'),
      spyOn(collectTracesComponent, 'onOperationFinished'),
      spyOn(collectTracesComponent, 'onProgressUpdate'),
      spyOn(collectTracesComponent, 'onWinscopeEvent'),
      spyOn(crossToolProtocol, 'onWinscopeEvent'),
      spyOn(timelineComponent, 'onWinscopeEvent'),
      spyOn(timelineData, 'initialize').and.callThrough(),
      spyOn(traceViewComponent, 'onWinscopeEvent'),
      spyOn(uploadTracesComponent, 'onProgressUpdate'),
      spyOn(uploadTracesComponent, 'onOperationFinished'),
      spyOn(viewerStub0, 'onWinscopeEvent'),
      spyOn(viewerStub1, 'onWinscopeEvent'),
      spyOn(viewerOverlay, 'onWinscopeEvent'),
      spyOn(viewerDump, 'onWinscopeEvent'),
    ];
  });

  it('notifies ABT chrome extension about app initialization', async () => {
    expect(abtChromeExtensionProtocol.onWinscopeEvent).not.toHaveBeenCalled();

    await mediator.onWinscopeEvent(new AppInitialized());
    expect(abtChromeExtensionProtocol.onWinscopeEvent).toHaveBeenCalledOnceWith(
      new AppInitialized(),
    );
  });

  it('handles uploaded traces from Winscope', async () => {
    await mediator.onWinscopeEvent(new AppFilesUploaded(inputFiles));

    expect(uploadTracesComponent.onProgressUpdate).toHaveBeenCalled();
    expect(uploadTracesComponent.onOperationFinished).toHaveBeenCalled();
    expect(timelineData.initialize).not.toHaveBeenCalled();
    expect(appComponent.onWinscopeEvent).not.toHaveBeenCalled();
    expect(viewerStub0.onWinscopeEvent).not.toHaveBeenCalled();

    resetSpyCalls();
    await mediator.onWinscopeEvent(new AppTraceViewRequest());
    await checkLoadTraceViewEvents(uploadTracesComponent);
    userNotifierChecker.expectNotified([]);
  });

  it('handles collected traces from Winscope', async () => {
    await mediator.onWinscopeEvent(
      new AppFilesCollected({requested: [], collected: inputFiles}),
    );
    userNotifierChecker.expectNotified([]);
    await checkLoadTraceViewEvents(collectTracesComponent);
  });

  it('handles invalid collected traces from Winscope', async () => {
    await mediator.onWinscopeEvent(
      new AppFilesCollected({
        requested: [],
        collected: [await UnitTestUtils.getFixtureFile('traces/empty.pb')],
      }),
    );
    expect(
      userNotifierChecker.expectNotified([
        new UnsupportedFileFormat('empty.pb'),
      ]),
    );
    expect(appComponent.onWinscopeEvent).not.toHaveBeenCalled();
  });

  it('handles collected traces with no entries from Winscope', async () => {
    await mediator.onWinscopeEvent(
      new AppFilesCollected({
        requested: [],
        collected: [
          await UnitTestUtils.getFixtureFile(
            'traces/no_entries_InputMethodClients.pb',
          ),
        ],
      }),
    );
    expect(
      userNotifierChecker.expectNotified([
        new InvalidLegacyTrace(
          'no_entries_InputMethodClients.pb',
          'Trace has no entries',
        ),
      ]),
    );
    expect(appComponent.onWinscopeEvent).not.toHaveBeenCalled();
  });

  it('handles collected trace with no visualization from Winscope', async () => {
    await mediator.onWinscopeEvent(
      new AppFilesCollected({
        requested: [],
        collected: [eventLogFile],
      }),
    );
    expect(
      userNotifierChecker.expectNotified([
        new FailedToCreateTracesParser(
          TraceType.CUJS,
          'eventlog_no_cujs.winscope has no relevant entries',
        ),
      ]),
    );
    expect(appComponent.onWinscopeEvent).not.toHaveBeenCalled();
  });

  it('handles empty collected traces from Winscope', async () => {
    await mediator.onWinscopeEvent(
      new AppFilesCollected({
        requested: [],
        collected: [],
      }),
    );
    expect(userNotifierChecker.expectNotified([new NoValidFiles()]));
    expect(appComponent.onWinscopeEvent).not.toHaveBeenCalled();
  });

  it('handles requested traces with missing collected traces from Winscope', async () => {
    await mediator.onWinscopeEvent(
      new AppFilesCollected({
        requested: [
          {
            name: 'Collected Trace',
            types: [TraceType.EVENT_LOG, TraceType.CUJS],
          },
          {
            name: 'Uncollected Trace',
            types: [TraceType.TRANSITION],
          },
        ],
        collected: inputFiles.concat([eventLogFile]),
      }),
    );
    expect(
      userNotifierChecker.expectNotified([
        new NoValidFiles(['Uncollected Trace']),
      ]),
    );
    expect(appComponent.onWinscopeEvent).toHaveBeenCalled();
  });

  it('handles app reset request', async () => {
    await mediator.onWinscopeEvent(new AppFilesUploaded(inputFiles));
    const clearSpies = [
      spyOn(tracePipeline, 'clear'),
      spyOn(timelineData, 'clear'),
    ];
    await mediator.onWinscopeEvent(new AppResetRequest());
    clearSpies.forEach((spy) => expect(spy).toHaveBeenCalled());
    expect(appComponent.onWinscopeEvent).toHaveBeenCalledOnceWith(
      new ViewersUnloaded(),
    );
  });

  it('handles request to refresh dumps', async () => {
    const dumpFiles = [
      await UnitTestUtils.getFixtureFile(
        'traces/elapsed_and_real_timestamp/dump_SurfaceFlinger.pb',
      ),
      await UnitTestUtils.getFixtureFile('traces/dump_WindowManager.pb'),
    ];
    await loadFiles(dumpFiles);
    await mediator.onWinscopeEvent(new AppTraceViewRequest());
    await checkLoadTraceViewEvents(uploadTracesComponent);

    await mediator.onWinscopeEvent(new AppRefreshDumpsRequest());
    expect(collectTracesComponent.onWinscopeEvent).toHaveBeenCalled();
  });

  //TODO: test "bugreport data from cross-tool protocol" when FileUtils is fully compatible with
  //      Node.js (b/262269229). FileUtils#unzipFile() currently can't execute on Node.js.

  //TODO: test "data from ABT chrome extension" when FileUtils is fully compatible with Node.js
  //      (b/262269229).

  it('handles start download event from remote tool', async () => {
    expect(uploadTracesComponent.onProgressUpdate).toHaveBeenCalledTimes(0);

    await mediator.onWinscopeEvent(new RemoteToolDownloadStart());
    expect(uploadTracesComponent.onProgressUpdate).toHaveBeenCalledTimes(1);
  });

  it('handles empty downloaded files from remote tool', async () => {
    expect(uploadTracesComponent.onOperationFinished).toHaveBeenCalledTimes(0);

    // Pass files even if empty so that the upload component will update the progress bar
    // and display error messages
    await mediator.onWinscopeEvent(new RemoteToolFilesReceived([]));
    expect(uploadTracesComponent.onOperationFinished).toHaveBeenCalledTimes(1);
  });

  it('notifies overlay viewer of expanded timeline toggle change', async () => {
    await loadFiles();
    await loadTraceView();
    const event = new ExpandedTimelineToggled(true);
    await mediator.onWinscopeEvent(new ExpandedTimelineToggled(true));
    expect(viewerOverlay.onWinscopeEvent).toHaveBeenCalledWith(event);
  });

  it('propagates trace position update', async () => {
    await loadFiles();
    await loadTraceView();

    // notify position
    resetSpyCalls();
    await mediator.onWinscopeEvent(new TracePositionUpdate(POSITION_10));
    checkTracePositionUpdateEvents(
      [viewerStub0, viewerOverlay, timelineComponent, crossToolProtocol],
      [],
      POSITION_10,
    );

    // notify position
    resetSpyCalls();
    await mediator.onWinscopeEvent(new TracePositionUpdate(POSITION_11));
    checkTracePositionUpdateEvents(
      [viewerStub0, viewerOverlay, timelineComponent, crossToolProtocol],
      [],
      POSITION_11,
    );
  });

  it('propagates trace position update according to timezone', async () => {
    const timezoneInfo: TimezoneInfo = {
      timezone: 'Asia/Kolkata',
      locale: 'en-US',
    };
    const converter = new TimestampConverter(timezoneInfo, 0n);
    spyOn(tracePipeline, 'getTimestampConverter').and.returnValue(converter);
    await loadFiles();
    await loadTraceView();

    // notify position
    resetSpyCalls();
    const expectedPosition = TracePosition.fromTimestamp(
      converter.makeTimestampFromRealNs(10n),
    );
    await mediator.onWinscopeEvent(new TracePositionUpdate(expectedPosition));
    checkTracePositionUpdateEvents(
      [viewerStub0, viewerOverlay, timelineComponent, crossToolProtocol],
      [],
      expectedPosition,
      POSITION_10,
    );
  });

  it('propagates trace position update and updates timeline data', async () => {
    await loadFiles();
    await loadTraceView();

    // notify position
    resetSpyCalls();
    const finalTimestampNs = timelineData.getFullTimeRange().to.getValueNs();
    const timestamp =
      TimestampConverterUtils.makeRealTimestamp(finalTimestampNs);
    const position = TracePosition.fromTimestamp(timestamp);

    await mediator.onWinscopeEvent(new TracePositionUpdate(position, true));
    checkTracePositionUpdateEvents(
      [viewerStub0, viewerOverlay, timelineComponent, crossToolProtocol],
      [],
      position,
    );
    expect(
      assertDefined(timelineData.getCurrentPosition()).timestamp.getValueNs(),
    ).toEqual(finalTimestampNs);
  });

  it("initializes viewers' trace position also when loaded traces have no valid timestamps", async () => {
    const dumpFile = await UnitTestUtils.getFixtureFile(
      'traces/dump_WindowManager.pb',
    );
    await mediator.onWinscopeEvent(new AppFilesUploaded([dumpFile]));

    resetSpyCalls();
    await mediator.onWinscopeEvent(new AppTraceViewRequest());
    await checkLoadTraceViewEvents(uploadTracesComponent);
    userNotifierChecker.expectNotified([]);
  });

  it('filters traces without visualization on loading viewers', async () => {
    const fileWithoutVisualization = await UnitTestUtils.getFixtureFile(
      'traces/elapsed_and_real_timestamp/shell_transition_trace.pb',
    );
    await loadFiles();
    await mediator.onWinscopeEvent(
      new AppFilesUploaded([fileWithoutVisualization]),
    );
    await loadTraceView();
  });

  it('warns user if frame mapping fails', async () => {
    const errorMsg = 'frame mapping failed';
    spyOn(tracePipeline, 'buildTraces').and.throwError(errorMsg);
    const dumpFile = await UnitTestUtils.getFixtureFile(
      'traces/dump_WindowManager.pb',
    );
    await mediator.onWinscopeEvent(new AppFilesUploaded([dumpFile]));

    resetSpyCalls();
    await mediator.onWinscopeEvent(new AppTraceViewRequest());
    await checkLoadTraceViewEvents(uploadTracesComponent);
    userNotifierChecker.expectNotified([new IncompleteFrameMapping(errorMsg)]);
  });

  describe('timestamp received from remote tool', () => {
    it('propagates trace position update', async () => {
      tracePipeline.getTimestampConverter().setRealToMonotonicTimeOffsetNs(0n);
      await loadFiles();
      await loadTraceView();

      // receive timestamp
      resetSpyCalls();
      await mediator.onWinscopeEvent(
        new RemoteToolTimestampReceived(() => TIMESTAMP_10),
      );
      checkTracePositionUpdateEvents(
        [viewerStub0, viewerOverlay, timelineComponent],
        POSITION_10,
      );

      // receive timestamp
      resetSpyCalls();
      await mediator.onWinscopeEvent(
        new RemoteToolTimestampReceived(() => TIMESTAMP_11),
      );
      checkTracePositionUpdateEvents(
        [viewerStub0, viewerOverlay, timelineComponent],
<<<<<<< HEAD
        POSITION_11,
=======
        [],
        TracePosition.fromTraceEntry(traceSfEntry),
>>>>>>> 454590b2
      );
    });

    it("doesn't propagate timestamp back to remote tool", async () => {
      tracePipeline.getTimestampConverter().setRealToMonotonicTimeOffsetNs(0n);
      await loadFiles();
      await loadTraceView();

      // receive timestamp
      resetSpyCalls();
      await mediator.onWinscopeEvent(
        new RemoteToolTimestampReceived(() => TIMESTAMP_10),
      );
      checkTracePositionUpdateEvents(
        [viewerStub0, viewerOverlay, timelineComponent],
        [],
      );
    });

    it('defers trace position propagation till traces are loaded and visualized', async () => {
      // ensure converter has been used to create real timestamps
      tracePipeline.getTimestampConverter().makeTimestampFromRealNs(0n);
      // keep timestamp for later
      await mediator.onWinscopeEvent(
        new RemoteToolTimestampReceived(() => TIMESTAMP_10),
      );
      expect(timelineComponent.onWinscopeEvent).not.toHaveBeenCalled();

      // keep timestamp for later (replace previous one)
      await mediator.onWinscopeEvent(
        new RemoteToolTimestampReceived(() => TIMESTAMP_11),
      );
      expect(timelineComponent.onWinscopeEvent).not.toHaveBeenCalled();

      // apply timestamp
      await loadFiles();
      await loadTraceView();

      expect(timelineComponent.onWinscopeEvent).toHaveBeenCalledWith(
        makeExpectedTracePositionUpdate(POSITION_11),
      );
    });
  });

  describe('tab view switches', () => {
    it('forwards switch notifications', async () => {
      await loadFiles();
      await loadTraceView();
      resetSpyCalls();

      const view = viewerStub1.getViews()[0];
      await mediator.onWinscopeEvent(new TabbedViewSwitched(view));
      expect(timelineComponent.onWinscopeEvent).toHaveBeenCalledWith(
        new ActiveTraceChanged(view.traces[0]),
      );
      userNotifierChecker.expectNotified([]);
      userNotifierChecker.reset();
      const viewDump = viewerDump.getViews()[0];
      await mediator.onWinscopeEvent(new TabbedViewSwitched(viewDump));
      expect(timelineComponent.onWinscopeEvent).not.toHaveBeenCalledWith(
        new ActiveTraceChanged(viewDump.traces[0]),
      );
      userNotifierChecker.expectNotified([]);
    });

    it('forwards switch requests from viewers to trace view component', async () => {
      await loadFiles();
      await loadTraceView();
      expect(traceViewComponent.onWinscopeEvent).not.toHaveBeenCalled();

      await viewerStub0.emitAppEventForTesting(
        new TabbedViewSwitchRequest(traceSf),
      );
      expect(traceViewComponent.onWinscopeEvent).toHaveBeenCalledOnceWith(
        new TabbedViewSwitchRequest(traceSf),
      );
      userNotifierChecker.expectNotified([]);
    });
  });

  it('notifies only visible viewers about trace position updates', async () => {
    await loadFiles();
    await loadTraceView();

    // Position update -> update only visible viewers
    // Note: Viewer 0 is visible (gets focus) upon UI initialization
    resetSpyCalls();
    await mediator.onWinscopeEvent(new TracePositionUpdate(POSITION_10));
    checkTracePositionUpdateEvents(
      [viewerStub0, viewerOverlay, timelineComponent, crossToolProtocol],
      [],
      POSITION_10,
    );

    // Tab switch -> update only newly visible viewers
    // Note: overlay viewer is considered always visible
    resetSpyCalls();
    await mediator.onWinscopeEvent(
      new TabbedViewSwitched(viewerStub1.getViews()[0]),
    );
    userNotifierChecker.expectNone();
    const tracePositionUpdate = makeExpectedTracePositionUpdate(undefined);
    const activeTraceChanged = new ActiveTraceChanged(
      viewerStub1.getViews()[0].traces[0],
    );
    expect(viewerStub0.onWinscopeEvent).toHaveBeenCalledOnceWith(
      activeTraceChanged,
    );
    expect(viewerDump.onWinscopeEvent).toHaveBeenCalledOnceWith(
      activeTraceChanged,
    );

    expect(viewerStub1.onWinscopeEvent).toHaveBeenCalledWith(
      tracePositionUpdate,
    );
    expect(viewerStub1.onWinscopeEvent).toHaveBeenCalledWith(
      activeTraceChanged,
    );

    expect(viewerOverlay.onWinscopeEvent).toHaveBeenCalledWith(
      tracePositionUpdate,
    );
    expect(viewerOverlay.onWinscopeEvent).toHaveBeenCalledWith(
      activeTraceChanged,
    );

    expect(timelineComponent.onWinscopeEvent).toHaveBeenCalledWith(
      tracePositionUpdate,
    );
    expect(timelineComponent.onWinscopeEvent).toHaveBeenCalledWith(
      activeTraceChanged,
    );

    expect(crossToolProtocol.onWinscopeEvent).toHaveBeenCalledOnceWith(
      tracePositionUpdate,
    );

    // Position update -> update only visible viewers
    // Note: overlay viewer is considered always visible
    resetSpyCalls();
    await mediator.onWinscopeEvent(new TracePositionUpdate(POSITION_10));
    checkTracePositionUpdateEvents(
      [viewerStub1, viewerOverlay, timelineComponent, crossToolProtocol],
      [],
    );
  });

  it('notifies timeline of dark mode toggle', async () => {
    const event = new DarkModeToggled(true);
    await mediator.onWinscopeEvent(event);
    expect(timelineComponent.onWinscopeEvent).toHaveBeenCalledOnceWith(event);
  });

  it('notifies timeline and viewers of active trace change', async () => {
    await loadFiles();
    await loadTraceView();
    resetSpyCalls();

    const activeTraceChanged = new ActiveTraceChanged(traceWm);
    await mediator.onWinscopeEvent(activeTraceChanged);
    expect(timelineComponent.onWinscopeEvent).toHaveBeenCalledOnceWith(
      activeTraceChanged,
    );
    viewers.forEach((viewer) =>
      expect(viewer.onWinscopeEvent).toHaveBeenCalledOnceWith(
        activeTraceChanged,
      ),
    );
  });

  it('notifies user of no trace targets selected', async () => {
    await mediator.onWinscopeEvent(new NoTraceTargetsSelectedEvent());
    userNotifierChecker.expectNotified([new NoTraceTargetsSelected()]);
  });

  it('notifies correct viewer of filter preset requests', async () => {
    await loadFiles();
    await loadTraceView();
    resetSpyCalls();

    const saveRequest = new FilterPresetSaveRequest(
      'test_preset',
      TraceType.SURFACE_FLINGER,
    );
    await mediator.onWinscopeEvent(saveRequest);

    const applyRequest = new FilterPresetApplyRequest(
      'test_preset',
      TraceType.WINDOW_MANAGER,
    );
    await mediator.onWinscopeEvent(applyRequest);

    await mediator.onWinscopeEvent(
      new FilterPresetSaveRequest('test_preset', TraceType.PROTO_LOG),
    );
    await mediator.onWinscopeEvent(
      new FilterPresetApplyRequest('test_preset', TraceType.PROTO_LOG),
    );

    expect(viewerStub0.onWinscopeEvent).toHaveBeenCalledOnceWith(saveRequest);
    expect(viewerStub1.onWinscopeEvent).toHaveBeenCalledOnceWith(applyRequest);
  });

  async function loadFiles(files = inputFiles) {
    await mediator.onWinscopeEvent(new AppFilesUploaded(files));
    userNotifierChecker.expectNone();
    reassignViewerStubTrace(viewerStub0);
    reassignViewerStubTrace(viewerStub1);
  }

  function reassignViewerStubTrace(viewerStub: ViewerStub) {
    const viewerStubTraces = viewerStub.getViews()[0].traces;
    viewerStubTraces[0] = tracePipeline
      .getTraces()
      .getTrace(viewerStubTraces[0].type) as Trace<object>;
  }

  async function loadTraceView() {
    // Simulate "View traces" button click
    resetSpyCalls();
    await mediator.onWinscopeEvent(new AppTraceViewRequest());

    await checkLoadTraceViewEvents(uploadTracesComponent);

    // Simulate notification of TraceViewComponent about initially selected/focused tab
    resetSpyCalls();
    await mediator.onWinscopeEvent(
      new TabbedViewSwitched(viewerStub0.getViews()[0]),
    );

    expect(viewerStub0.onWinscopeEvent).toHaveBeenCalledOnceWith(
      makeExpectedTracePositionUpdate(),
    );
    expect(viewerStub1.onWinscopeEvent).not.toHaveBeenCalled();
    userNotifierChecker.expectNotified([]);
  }

  async function checkLoadTraceViewEvents(progressListener: ProgressListener) {
    expect(progressListener.onProgressUpdate).toHaveBeenCalled();
    expect(progressListener.onOperationFinished).toHaveBeenCalled();
    expect(timelineData.initialize).toHaveBeenCalledTimes(1);
    expect(appComponent.onWinscopeEvent).toHaveBeenCalledOnceWith(
      new ViewersLoaded([viewerStub0, viewerStub1, viewerOverlay, viewerDump]),
    );

    // Mediator triggers the viewers initialization
    // by sending them a "trace position update" event
    checkTracePositionUpdateEvents(
      [viewerStub0, viewerStub1, viewerOverlay, viewerDump, timelineComponent],
      [],
    );
  }

  function checkTracePositionUpdateEvents(
    listenersToBeNotified: WinscopeEventListener[],
    userNotifications: UserWarning[],
    position?: TracePosition,
    crossToolProtocolPosition = position,
  ) {
    userNotifierChecker.expectNotified(userNotifications);
    const event = makeExpectedTracePositionUpdate(position);
    const crossToolProtocolEvent =
      crossToolProtocolPosition !== position
        ? makeExpectedTracePositionUpdate(crossToolProtocolPosition)
        : event;
    tracePositionUpdateListeners.forEach((listener) => {
      const isVisible = listenersToBeNotified.includes(listener);
      if (isVisible) {
        const expected =
          listener === crossToolProtocol ? crossToolProtocolEvent : event;
        expect(listener.onWinscopeEvent).toHaveBeenCalledOnceWith(expected);
      } else {
        expect(listener.onWinscopeEvent).not.toHaveBeenCalled();
      }
    });
  }

  function resetSpyCalls() {
    spies.forEach((spy) => {
      spy.calls.reset();
    });
    userNotifierChecker.reset();
  }

  function makeExpectedTracePositionUpdate(
    tracePosition?: TracePosition,
  ): WinscopeEvent {
    if (tracePosition !== undefined) {
      return new TracePositionUpdate(tracePosition);
    }
    return {type: WinscopeEventType.TRACE_POSITION_UPDATE} as WinscopeEvent;
  }

  function tracePositionUpdateEqualityTester(
    first: any,
    second: any,
  ): boolean | undefined {
    if (
      first instanceof TracePositionUpdate &&
      second instanceof TracePositionUpdate
    ) {
      return testTracePositionUpdates(first, second);
    }
    if (
      first instanceof TracePositionUpdate &&
      second.type === WinscopeEventType.TRACE_POSITION_UPDATE
    ) {
      return first.type === second.type;
    }
    return undefined;
  }

  function testTracePositionUpdates(
    event: TracePositionUpdate,
    expectedEvent: TracePositionUpdate,
  ): boolean {
    if (event.type !== expectedEvent.type) return false;
    if (
      event.position.timestamp.getValueNs() !==
      expectedEvent.position.timestamp.getValueNs()
    ) {
      return false;
    }
    if (event.position.frame !== expectedEvent.position.frame) return false;
    return true;
  }
});<|MERGE_RESOLUTION|>--- conflicted
+++ resolved
@@ -75,13 +75,19 @@
 import {TracePipeline} from './trace_pipeline';
 
 describe('Mediator', () => {
+  const TIMESTAMP_10 = TimestampConverterUtils.makeRealTimestamp(10n);
+  const TIMESTAMP_11 = TimestampConverterUtils.makeRealTimestamp(11n);
+
+  const POSITION_10 = TracePosition.fromTimestamp(TIMESTAMP_10);
+  const POSITION_11 = TracePosition.fromTimestamp(TIMESTAMP_11);
+
   const traceSf = new TraceBuilder<HierarchyTreeNode>()
     .setType(TraceType.SURFACE_FLINGER)
-    .setEntries([])
+    .setTimestamps([TIMESTAMP_10])
     .build();
   const traceWm = new TraceBuilder<HierarchyTreeNode>()
     .setType(TraceType.WINDOW_MANAGER)
-    .setEntries([])
+    .setTimestamps([TIMESTAMP_11])
     .build();
   const traceDump = new TraceBuilder<HierarchyTreeNode>()
     .setType(TraceType.SURFACE_FLINGER)
@@ -116,12 +122,6 @@
   const viewerDump = new ViewerStub('TitleDump', undefined, traceDump);
   const viewers = [viewerStub0, viewerStub1, viewerOverlay, viewerDump];
   let tracePositionUpdateListeners: WinscopeEventListener[];
-
-  const TIMESTAMP_10 = TimestampConverterUtils.makeRealTimestamp(10n);
-  const TIMESTAMP_11 = TimestampConverterUtils.makeRealTimestamp(11n);
-
-  const POSITION_10 = TracePosition.fromTimestamp(TIMESTAMP_10);
-  const POSITION_11 = TracePosition.fromTimestamp(TIMESTAMP_11);
 
   beforeAll(async () => {
     inputFiles = [
@@ -501,6 +501,27 @@
       tracePipeline.getTimestampConverter().setRealToMonotonicTimeOffsetNs(0n);
       await loadFiles();
       await loadTraceView();
+      const traceSfEntry = assertDefined(
+        tracePipeline.getTraces().getTrace(TraceType.SURFACE_FLINGER),
+      ).getEntry(2);
+
+      // receive timestamp
+      resetSpyCalls();
+      await mediator.onWinscopeEvent(
+        new RemoteToolTimestampReceived(() => traceSfEntry.getTimestamp()),
+      );
+
+      checkTracePositionUpdateEvents(
+        [viewerStub0, viewerOverlay, timelineComponent],
+        [],
+        TracePosition.fromTraceEntry(traceSfEntry),
+      );
+    });
+
+    it("doesn't propagate timestamp back to remote tool", async () => {
+      tracePipeline.getTimestampConverter().setRealToMonotonicTimeOffsetNs(0n);
+      await loadFiles();
+      await loadTraceView();
 
       // receive timestamp
       resetSpyCalls();
@@ -509,37 +530,6 @@
       );
       checkTracePositionUpdateEvents(
         [viewerStub0, viewerOverlay, timelineComponent],
-        POSITION_10,
-      );
-
-      // receive timestamp
-      resetSpyCalls();
-      await mediator.onWinscopeEvent(
-        new RemoteToolTimestampReceived(() => TIMESTAMP_11),
-      );
-      checkTracePositionUpdateEvents(
-        [viewerStub0, viewerOverlay, timelineComponent],
-<<<<<<< HEAD
-        POSITION_11,
-=======
-        [],
-        TracePosition.fromTraceEntry(traceSfEntry),
->>>>>>> 454590b2
-      );
-    });
-
-    it("doesn't propagate timestamp back to remote tool", async () => {
-      tracePipeline.getTimestampConverter().setRealToMonotonicTimeOffsetNs(0n);
-      await loadFiles();
-      await loadTraceView();
-
-      // receive timestamp
-      resetSpyCalls();
-      await mediator.onWinscopeEvent(
-        new RemoteToolTimestampReceived(() => TIMESTAMP_10),
-      );
-      checkTracePositionUpdateEvents(
-        [viewerStub0, viewerOverlay, timelineComponent],
         [],
       );
     });
@@ -547,24 +537,37 @@
     it('defers trace position propagation till traces are loaded and visualized', async () => {
       // ensure converter has been used to create real timestamps
       tracePipeline.getTimestampConverter().makeTimestampFromRealNs(0n);
+
+      // load files but do not load trace view
+      await loadFiles();
+      expect(timelineComponent.onWinscopeEvent).not.toHaveBeenCalled();
+      const traceSf = assertDefined(
+        tracePipeline.getTraces().getTrace(TraceType.SURFACE_FLINGER),
+      );
+
       // keep timestamp for later
       await mediator.onWinscopeEvent(
-        new RemoteToolTimestampReceived(() => TIMESTAMP_10),
+        new RemoteToolTimestampReceived(() =>
+          traceSf.getEntry(1).getTimestamp(),
+        ),
       );
       expect(timelineComponent.onWinscopeEvent).not.toHaveBeenCalled();
 
       // keep timestamp for later (replace previous one)
       await mediator.onWinscopeEvent(
-        new RemoteToolTimestampReceived(() => TIMESTAMP_11),
+        new RemoteToolTimestampReceived(() =>
+          traceSf.getEntry(2).getTimestamp(),
+        ),
       );
       expect(timelineComponent.onWinscopeEvent).not.toHaveBeenCalled();
 
       // apply timestamp
-      await loadFiles();
       await loadTraceView();
 
       expect(timelineComponent.onWinscopeEvent).toHaveBeenCalledWith(
-        makeExpectedTracePositionUpdate(POSITION_11),
+        makeExpectedTracePositionUpdate(
+          TracePosition.fromTraceEntry(traceSf.getEntry(2)),
+        ),
       );
     });
   });
