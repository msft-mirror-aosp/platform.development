--- conflicted
+++ resolved
@@ -758,24 +758,6 @@
         + "\n")
 }
 
-<<<<<<< HEAD
-/// Given an SPDX license expression that may offer a choice between several licenses, choose one to
-/// use.
-fn choose_license(license: &str) -> &str {
-    match license {
-        "MIT OR Apache-2.0" => "Apache-2.0",
-        "Apache-2.0 OR MIT" => "Apache-2.0",
-        "MIT/Apache-2.0" => "Apache-2.0",
-        "Apache-2.0/MIT" => "Apache-2.0",
-        "Apache-2.0 or BSD-3-Clause" => "Apache-2.0",
-        "Zlib OR Apache-2.0 OR MIT" => "Apache-2.0",
-        "MIT OR LGPL-3.0-or-later" => "MIT",
-        "Apache-2.0 / MIT" => "Apache-2.0",
-        "Unlicense OR MIT" => "MIT",
-        "BSD-3-Clause OR MIT OR Apache-2.0" => "Apache-2.0",
-        _ => license,
-    }
-=======
 /// Given an SPDX license expression that may offer a choice between several licenses, choose one or
 /// more to use.
 fn choose_licenses(license: &str) -> Result<Vec<&str>> {
@@ -828,7 +810,6 @@
             vec![license]
         }
     })
->>>>>>> 454590b2
 }
 
 /// Generates and returns a Soong Blueprint for the given set of crates, for a single variant of a
@@ -1343,9 +1324,10 @@
             )
         })
         .map(|dep| {
-            // Rewrite dependency name to module path for Trusty build system
+            // Rewrite dependency name so it is passed to the FIND_CRATE macro
+            // which will expand to the module path when building Trusty.
             if let Some(dep) = dep.strip_prefix("lib") {
-                format!("external/rust/crates/{dep}")
+                format!("$(call FIND_CRATE,{dep})")
             } else {
                 dep
             }
