// Copyright (C) 2023 The Android Open Source Project
//
// Licensed under the Apache License, Version 2.0 (the "License");
// you may not use this file except in compliance with the License.
// You may obtain a copy of the License at
//
//      http://www.apache.org/licenses/LICENSE-2.0
//
// Unless required by applicable law or agreed to in writing, software
// distributed under the License is distributed on an "AS IS" BASIS,
// WITHOUT WARRANTIES OR CONDITIONS OF ANY KIND, either express or implied.
// See the License for the specific language governing permissions and
// limitations under the License.

use std::{
    fs::{copy, read_link, remove_dir_all},
    os::unix::fs::symlink,
    path::{Path, PathBuf},
    process::Output,
};

use anyhow::{anyhow, Context, Result};
use glob::glob;

use crate::{
<<<<<<< HEAD
    ensure_exists_and_empty, most_recent_version, write_pseudo_crate, CompatibleVersionPair, Crate,
    CrateCollection, Migratable, NameAndVersionMap, VersionMatch,
=======
    copy_dir, crate_type::diff_android_bp, most_recent_version, CompatibleVersionPair, Crate,
    CrateCollection, Migratable, NameAndVersionMap, PseudoCrate, VersionMatch,
>>>>>>> 32183b6b
};

static CUSTOMIZATIONS: &'static [&'static str] =
    &["*.bp", "cargo_embargo.json", "patches", "METADATA"];

static SYMLINKS: &'static [&'static str] = &["LICENSE", "NOTICE"];

impl<'a> CompatibleVersionPair<'a, Crate> {
    pub fn copy_customizations(&self) -> Result<()> {
<<<<<<< HEAD
        let dest_dir_absolute = self.dest.root().join(
            self.dest
                .customization_dir()
                .ok_or(anyhow!("No customization dir for {}", self.dest.path().display()))?,
        );
        ensure_exists_and_empty(&dest_dir_absolute)?;
=======
        let dest_dir_absolute = self.dest.root().join(self.dest.staging_path());
>>>>>>> 32183b6b
        for pattern in CUSTOMIZATIONS {
            let full_pattern = self.source.path().join(pattern);
            for entry in glob(
                full_pattern
                    .to_str()
                    .ok_or(anyhow!("Failed to convert path {} to str", full_pattern.display()))?,
            )? {
                let entry = entry?;
                let mut filename = entry
                    .file_name()
                    .context(format!("Failed to get file name for {}", entry.display()))?
                    .to_os_string();
                if entry.is_dir() {
                    copy_dir(&entry, &dest_dir_absolute.join(filename)).context(format!(
                        "Failed to copy {} to {}",
                        entry.display(),
                        dest_dir_absolute.display()
                    ))?;
                } else {
                    if let Some(extension) = entry.extension() {
                        if extension == "bp" {
                            filename.push(".disabled");
                        }
                    }
                    copy(&entry, dest_dir_absolute.join(filename)).context(format!(
                        "Failed to copy {} to {}",
                        entry.display(),
                        dest_dir_absolute.display()
                    ))?;
                }
            }
        }
        for link in SYMLINKS {
            let src_path = self.source.path().join(link);
            if src_path.is_symlink() {
                let dest = read_link(src_path)?;
                if dest.exists() {
                    return Err(anyhow!(
                        "Can't symlink {} -> {} because destination exists",
                        link,
                        dest.display(),
                    ));
                }
                symlink(dest, dest_dir_absolute.join(link))?;
            }
        }
        Ok(())
    }
    pub fn diff_android_bps(&self) -> Result<Output> {
        diff_android_bp(
            &self.source.android_bp(),
            &self.dest.staging_path().join("Android.bp"),
            &self.source.root(),
        )
        .context("Failed to diff Android.bp".to_string())
    }
}

pub fn migrate<P: Into<PathBuf>>(
    repo_root: P,
    source_dir: &impl AsRef<Path>,
    pseudo_crate_dir: &impl AsRef<Path>,
) -> Result<VersionMatch<CrateCollection>> {
    let mut source = CrateCollection::new(repo_root);
    source.add_from(source_dir, None::<&&str>)?;
    source.map_field_mut().retain(|_nv, krate| krate.is_crates_io());

    let pseudo_crate = PseudoCrate::new(source.repo_root().join(pseudo_crate_dir));
    if pseudo_crate.get_path().exists() {
        remove_dir_all(pseudo_crate.get_path())
            .context(format!("Failed to remove {}", pseudo_crate.get_path().display()))?;
    }
    pseudo_crate.init(
        source
            .filter_versions(&most_recent_version)
            .filter(|(_nv, krate)| krate.is_migration_eligible())
            .map(|(_nv, krate)| krate),
    )?;

    let mut dest = CrateCollection::new(source.repo_root());
    dest.add_from(&pseudo_crate_dir.as_ref().join("vendor"), Some(pseudo_crate_dir))?;

    let mut version_match = VersionMatch::new(source, dest)?;

    version_match.stage_crates()?;
    version_match.copy_customizations()?;
    version_match.apply_patches()?;
    version_match.generate_android_bps()?;
    version_match.diff_android_bps()?;

    Ok(version_match)
}<|MERGE_RESOLUTION|>--- conflicted
+++ resolved
@@ -23,32 +23,18 @@
 use glob::glob;
 
 use crate::{
-<<<<<<< HEAD
-    ensure_exists_and_empty, most_recent_version, write_pseudo_crate, CompatibleVersionPair, Crate,
-    CrateCollection, Migratable, NameAndVersionMap, VersionMatch,
-=======
     copy_dir, crate_type::diff_android_bp, most_recent_version, CompatibleVersionPair, Crate,
     CrateCollection, Migratable, NameAndVersionMap, PseudoCrate, VersionMatch,
->>>>>>> 32183b6b
 };
 
 static CUSTOMIZATIONS: &'static [&'static str] =
-    &["*.bp", "cargo_embargo.json", "patches", "METADATA"];
+    &["*.bp", "cargo_embargo.json", "patches", "METADATA", "TEST_MAPPING", "MODULE_LICENSE_*"];
 
 static SYMLINKS: &'static [&'static str] = &["LICENSE", "NOTICE"];
 
 impl<'a> CompatibleVersionPair<'a, Crate> {
     pub fn copy_customizations(&self) -> Result<()> {
-<<<<<<< HEAD
-        let dest_dir_absolute = self.dest.root().join(
-            self.dest
-                .customization_dir()
-                .ok_or(anyhow!("No customization dir for {}", self.dest.path().display()))?,
-        );
-        ensure_exists_and_empty(&dest_dir_absolute)?;
-=======
         let dest_dir_absolute = self.dest.root().join(self.dest.staging_path());
->>>>>>> 32183b6b
         for pattern in CUSTOMIZATIONS {
             let full_pattern = self.source.path().join(pattern);
             for entry in glob(
@@ -57,7 +43,7 @@
                     .ok_or(anyhow!("Failed to convert path {} to str", full_pattern.display()))?,
             )? {
                 let entry = entry?;
-                let mut filename = entry
+                let filename = entry
                     .file_name()
                     .context(format!("Failed to get file name for {}", entry.display()))?
                     .to_os_string();
@@ -68,10 +54,9 @@
                         dest_dir_absolute.display()
                     ))?;
                 } else {
-                    if let Some(extension) = entry.extension() {
-                        if extension == "bp" {
-                            filename.push(".disabled");
-                        }
+                    let dest_file = dest_dir_absolute.join(&filename);
+                    if dest_file.exists() {
+                        return Err(anyhow!("Destination file {} exists", dest_file.display()));
                     }
                     copy(&entry, dest_dir_absolute.join(filename)).context(format!(
                         "Failed to copy {} to {}",
