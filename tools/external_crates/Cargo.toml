[workspace]
members = [
<<<<<<< HEAD
    "crate_health",
=======
    "crate_tool",
    "google_metadata",
>>>>>>> 454590b2
    "license_checker",
    "name_and_version",
    "name_and_version_proc_macros",
    "rooted_path",
]
resolver = "2"<|MERGE_RESOLUTION|>--- conflicted
+++ resolved
@@ -1,11 +1,7 @@
 [workspace]
 members = [
-<<<<<<< HEAD
-    "crate_health",
-=======
     "crate_tool",
     "google_metadata",
->>>>>>> 454590b2
     "license_checker",
     "name_and_version",
     "name_and_version_proc_macros",
