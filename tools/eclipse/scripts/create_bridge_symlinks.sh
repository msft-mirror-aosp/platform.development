--- conflicted
+++ resolved
@@ -18,27 +18,6 @@
     echo # nothing to do
 
 elif [ "${HOST:0:6}" == "CYGWIN" ]; then
-<<<<<<< HEAD
-    if [ "x$1" == "x" ]; then
-        echo "Usage: $0 sdk/tools/lib/"
-        echo "Argument 1 should be the path to the jars you want to copy. "
-        echo "  e.g. android_sdk_windows_NNN/tools/lib/ "
-        echo "This will be used to update layout.lib after it has been built here."
-        exit 1
-    fi
-
-    echo "make java libs ..."
-    LIBS="layoutlib ninepatch"
-    make -j3 showcommands $LIBS || die "Define javac and retry."
-
-    for DIR in frameworks/base/tools/layoutlib "$1" ; do
-        echo "Copying java libs to $DIR"
-        for LIB in $LIBS; do
-            cp -vf  "out/host/windows-x86/framework/$LIB.jar" "$DIR"
-        done
-        chmod -v a+rx "$LIB"/*.jar
-    done
-=======
     if [ "x$1" == "x" ] || [ `basename "$1"` != "layoutlib.jar" ]; then
         echo "Usage: $0 sdk/platforms/xxx/data/layoutlib.jar"
         echo "Argument 1 should be the path to the layoutlib.jar that should be updated."
@@ -52,7 +31,6 @@
     echo "Updating your SDK in $1"
     cp -vf  "out/host/windows-x86/framework/layoutlib.jar" "$1"
     chmod -v a+rx "$1"
->>>>>>> e943f2fd
 
 else
     echo "Unsupported platform ($HOST). Nothing done."
