/*
 * Copyright 2007, The Android Open Source Project
 *
 * Licensed under the Apache License, Version 2.0 (the "License");
 * you may not use this file except in compliance with the License.
 * You may obtain a copy of the License at
 *
 *     http://www.apache.org/licenses/LICENSE-2.0
 *
 * Unless required by applicable law or agreed to in writing, software
 * distributed under the License is distributed on an "AS IS" BASIS,
 * WITHOUT WARRANTIES OR CONDITIONS OF ANY KIND, either express or implied.
 * See the License for the specific language governing permissions and
 * limitations under the License.
 */

package com.android.commands.monkey;

import android.app.ActivityManagerNative;
import android.app.IActivityManager;
import android.app.IActivityController;
import android.content.ComponentName;
import android.content.Intent;
import android.content.pm.IPackageManager;
import android.content.pm.ResolveInfo;
import android.os.Build;
import android.os.Debug;
import android.os.Process;
import android.os.RemoteException;
import android.os.ServiceManager;
import android.view.IWindowManager;

import java.io.BufferedReader;
import java.io.ByteArrayInputStream;
import java.io.DataInputStream;
import java.io.File;
import java.io.FileReader;
import java.io.IOException;
import java.io.InputStream;
import java.io.InputStreamReader;
import java.util.ArrayList;
import java.util.HashSet;
import java.util.Iterator;
import java.util.List;

/**
 * Application that injects random key events and other actions into the system.
 */
public class Monkey {

    /**
     * Monkey Debugging/Dev Support
     * <p>
     * All values should be zero when checking in.
     */
    private final static int DEBUG_ALLOW_ANY_STARTS = 0;

    private final static int DEBUG_ALLOW_ANY_RESTARTS = 0;

    private IActivityManager mAm;

    private IWindowManager mWm;

    private IPackageManager mPm;

    /** Command line arguments */
    private String[] mArgs;

    /** Current argument being parsed */
    private int mNextArg;

    /** Data of current argument */
    private String mCurArgData;

    /** Running in verbose output mode? 1= verbose, 2=very verbose */
    private int mVerbose;

    /** Ignore any application crashes while running? */
    private boolean mIgnoreCrashes;

    /** Ignore any not responding timeouts while running? */
    private boolean mIgnoreTimeouts;

    /** Ignore security exceptions when launching activities */
    /** (The activity launch still fails, but we keep pluggin' away) */
    private boolean mIgnoreSecurityExceptions;

    /** Monitor /data/tombstones and stop the monkey if new files appear. */
    private boolean mMonitorNativeCrashes;

    /** Send no events. Use with long throttle-time to watch user operations */
    private boolean mSendNoEvents;

    /** This is set when we would like to abort the running of the monkey. */
    private boolean mAbort;

    /**
     * Count each event as a cycle. Set to false for scripts so that each time
     * through the script increments the count.
     */
    private boolean mCountEvents = true;

    /**
     * This is set by the ActivityController thread to request collection of ANR
     * trace files
     */
    private boolean mRequestAnrTraces = false;

    /**
     * This is set by the ActivityController thread to request a
     * "dumpsys meminfo"
     */
    private boolean mRequestDumpsysMemInfo = false;

    /** Kill the process after a timeout or crash. */
    private boolean mKillProcessAfterError;

    /** Generate hprof reports before/after monkey runs */
    private boolean mGenerateHprof;

    /** Package blacklist file. */
    private String mPkgBlacklistFile;

    /** Package whitelist file. */
    private String mPkgWhitelistFile;

    /** Packages we are allowed to run, or empty if no restriction. */
    private HashSet<String> mValidPackages = new HashSet<String>();

    /** Packages we are not allowed to run. */
    private HashSet<String> mInvalidPackages = new HashSet<String>();

    /** Categories we are allowed to launch **/
    private ArrayList<String> mMainCategories = new ArrayList<String>();

    /** Applications we can switch to. */
    private ArrayList<ComponentName> mMainApps = new ArrayList<ComponentName>();

    /** The delay between event inputs **/
    long mThrottle = 0;

    /** The number of iterations **/
    int mCount = 1000;

    /** The random number seed **/
    long mSeed = 0;

    /** Dropped-event statistics **/
    long mDroppedKeyEvents = 0;

    long mDroppedPointerEvents = 0;

    long mDroppedTrackballEvents = 0;

    long mDroppedFlipEvents = 0;

    /** a filename to the setup script (if any) */
    private String mSetupFileName = null;

    /** filenames of the script (if any) */
    private ArrayList<String> mScriptFileNames = new ArrayList<String>();

    /** a TCP port to listen on for remote commands. */
    private int mServerPort = -1;

    private static final File TOMBSTONES_PATH = new File("/data/tombstones");

    private HashSet<String> mTombstones = null;

    float[] mFactors = new float[MonkeySourceRandom.FACTORZ_COUNT];

    MonkeyEventSource mEventSource;

    private MonkeyNetworkMonitor mNetworkMonitor = new MonkeyNetworkMonitor();

    // information on the current activity.
    public static Intent currentIntent;

    public static String currentPackage;

    /**
     * Check whether we should run against the givn package.
     *
     * @param pkg The package name.
     * @return Returns true if we should run against pkg.
     */
    private boolean checkEnteringPackage(String pkg) {
        if (mInvalidPackages.size() > 0) {
            if (mInvalidPackages.contains(pkg)) {
                return false;
            }
        } else if (mValidPackages.size() > 0) {
            if (!mValidPackages.contains(pkg)) {
                return false;
            }
        }
        return true;
    }

    /**
     * Monitor operations happening in the system.
     */
    private class ActivityController extends IActivityController.Stub {
        public boolean activityStarting(Intent intent, String pkg) {
            boolean allow = checkEnteringPackage(pkg) || (DEBUG_ALLOW_ANY_STARTS != 0);
            if (mVerbose > 0) {
                System.out.println("    // " + (allow ? "Allowing" : "Rejecting") + " start of "
                        + intent + " in package " + pkg);
            }
            currentPackage = pkg;
            currentIntent = intent;
            return allow;
        }

        public boolean activityResuming(String pkg) {
            System.out.println("    // activityResuming(" + pkg + ")");
            boolean allow = checkEnteringPackage(pkg) || (DEBUG_ALLOW_ANY_RESTARTS != 0);
            if (!allow) {
                if (mVerbose > 0) {
                    System.out.println("    // " + (allow ? "Allowing" : "Rejecting")
                            + " resume of package " + pkg);
                }
            }
            currentPackage = pkg;
            return allow;
        }

<<<<<<< HEAD
        public boolean appCrashed(String processName, int pid, String shortMsg, String longMsg,
                byte[] crashData) {
=======
        private boolean checkEnteringPackage(String pkg) {
            if (pkg == null) {
                return true;
            }
            // preflight the hash lookup to avoid the cost of hash key
            // generation
            if (mValidPackages.size() == 0) {
                return true;
            } else {
                return mValidPackages.contains(pkg);
            }
        }

        public boolean appCrashed(String processName, int pid,
                String tag, String shortMsg, String longMsg,
                long timeMillis, String stackTrace) {
>>>>>>> 5595acbe
            System.err.println("// CRASH: " + processName + " (pid " + pid + ")");
            System.err.println("// Short Msg: " + shortMsg);
            System.err.println("// Long Msg: " + longMsg);
            System.err.println("// Build Label: " + Build.FINGERPRINT);
            System.err.println("// Build Changelist: " + Build.VERSION.INCREMENTAL);
            System.err.println("// Build Time: " + Build.TIME);
            System.err.println("// ID: ");  // TODO: This was never set -- remove?
            System.err.println("// Tag: " + tag);
            System.err.println("// " + stackTrace.replace("\n", "\n// "));

            if (!mIgnoreCrashes) {
                synchronized (Monkey.this) {
                    mAbort = true;
                }

                return !mKillProcessAfterError;
            }
            return false;
        }

        public int appNotResponding(String processName, int pid, String processStats) {
            System.err.println("// NOT RESPONDING: " + processName + " (pid " + pid + ")");
            System.err.println(processStats);
            reportProcRank();
            synchronized (Monkey.this) {
                mRequestAnrTraces = true;
                mRequestDumpsysMemInfo = true;
            }
            if (!mIgnoreTimeouts) {
                synchronized (Monkey.this) {
                    mAbort = true;
                }
                return (mKillProcessAfterError) ? -1 : 1;
            }
            return 1;
        }
    }

    /**
     * Run the procrank tool to insert system status information into the debug
     * report.
     */
    private void reportProcRank() {
        commandLineReport("procrank", "procrank");
    }

    /**
     * Run "cat /data/anr/traces.txt". Wait about 5 seconds first, to let the
     * asynchronous report writing complete.
     */
    private void reportAnrTraces() {
        try {
            Thread.sleep(5 * 1000);
        } catch (InterruptedException e) {
        }
        commandLineReport("anr traces", "cat /data/anr/traces.txt");
    }

    /**
     * Run "dumpsys meminfo"
     * <p>
     * NOTE: You cannot perform a dumpsys call from the ActivityController
     * callback, as it will deadlock. This should only be called from the main
     * loop of the monkey.
     */
    private void reportDumpsysMemInfo() {
        commandLineReport("meminfo", "dumpsys meminfo");
    }

    /**
     * Print report from a single command line.
     * <p>
     * TODO: Use ProcessBuilder & redirectErrorStream(true) to capture both
     * streams (might be important for some command lines)
     *
     * @param reportName Simple tag that will print before the report and in
     *            various annotations.
     * @param command Command line to execute.
     */
    private void commandLineReport(String reportName, String command) {
        System.err.println(reportName + ":");
        Runtime rt = Runtime.getRuntime();
        try {
            // Process must be fully qualified here because android.os.Process
            // is used elsewhere
            java.lang.Process p = Runtime.getRuntime().exec(command);

            // pipe everything from process stdout -> System.err
            InputStream inStream = p.getInputStream();
            InputStreamReader inReader = new InputStreamReader(inStream);
            BufferedReader inBuffer = new BufferedReader(inReader);
            String s;
            while ((s = inBuffer.readLine()) != null) {
                System.err.println(s);
            }

            int status = p.waitFor();
            System.err.println("// " + reportName + " status was " + status);
        } catch (Exception e) {
            System.err.println("// Exception from " + reportName + ":");
            System.err.println(e.toString());
        }
    }

    /**
     * Command-line entry point.
     *
     * @param args The command-line arguments
     */
    public static void main(String[] args) {
        int resultCode = (new Monkey()).run(args);
        System.exit(resultCode);
    }

    /**
     * Run the command!
     *
     * @param args The command-line arguments
     * @return Returns a posix-style result code. 0 for no error.
     */
    private int run(String[] args) {
        // Super-early debugger wait
        for (String s : args) {
            if ("--wait-dbg".equals(s)) {
                Debug.waitForDebugger();
            }
        }

        // Default values for some command-line options
        mVerbose = 0;
        mCount = 1000;
        mSeed = 0;
        mThrottle = 0;

        // prepare for command-line processing
        mArgs = args;
        mNextArg = 0;

        // set a positive value, indicating none of the factors is provided yet
        for (int i = 0; i < MonkeySourceRandom.FACTORZ_COUNT; i++) {
            mFactors[i] = 1.0f;
        }

        if (!processOptions()) {
            return -1;
        }

        if (!loadPackageLists()) {
            return -1;
        }

        // now set up additional data in preparation for launch
        if (mMainCategories.size() == 0) {
            mMainCategories.add(Intent.CATEGORY_LAUNCHER);
            mMainCategories.add(Intent.CATEGORY_MONKEY);
        }

        if (mVerbose > 0) {
            System.out.println(":Monkey: seed=" + mSeed + " count=" + mCount);
            if (mValidPackages.size() > 0) {
                Iterator<String> it = mValidPackages.iterator();
                while (it.hasNext()) {
                    System.out.println(":AllowPackage: " + it.next());
                }
            }
            if (mInvalidPackages.size() > 0) {
                Iterator<String> it = mInvalidPackages.iterator();
                while (it.hasNext()) {
                    System.out.println(":DisallowPackage: " + it.next());
                }
            }
            if (mMainCategories.size() != 0) {
                Iterator<String> it = mMainCategories.iterator();
                while (it.hasNext()) {
                    System.out.println(":IncludeCategory: " + it.next());
                }
            }
        }

        if (!checkInternalConfiguration()) {
            return -2;
        }

        if (!getSystemInterfaces()) {
            return -3;
        }

        if (!getMainApps()) {
            return -4;
        }

        if (mScriptFileNames != null && mScriptFileNames.size() == 1) {
            // script mode, ignore other options
            mEventSource = new MonkeySourceScript(mScriptFileNames.get(0), mThrottle);
            mEventSource.setVerbose(mVerbose);

            mCountEvents = false;
        } else if (mScriptFileNames != null && mScriptFileNames.size() > 1) {
            if (mSetupFileName != null) {
                mEventSource = new MonkeySourceRandomScript(mSetupFileName, mScriptFileNames,
                        mThrottle, mSeed);
                mCount++;
            } else {
                mEventSource = new MonkeySourceRandomScript(mScriptFileNames, mThrottle, mSeed);
            }
            mEventSource.setVerbose(mVerbose);
            mCountEvents = false;
        } else if (mServerPort != -1) {
            try {
                mEventSource = new MonkeySourceNetwork(mServerPort);
            } catch (IOException e) {
                System.out.println("Error binding to network socket.");
                return -5;
            }
            mCount = Integer.MAX_VALUE;
        } else {
            // random source by default
            if (mVerbose >= 2) { // check seeding performance
                System.out.println("// Seeded: " + mSeed);
            }
            mEventSource = new MonkeySourceRandom(mSeed, mMainApps, mThrottle);
            mEventSource.setVerbose(mVerbose);
            // set any of the factors that has been set
            for (int i = 0; i < MonkeySourceRandom.FACTORZ_COUNT; i++) {
                if (mFactors[i] <= 0.0f) {
                    ((MonkeySourceRandom) mEventSource).setFactors(i, mFactors[i]);
                }
            }

            // in random mode, we start with a random activity
            ((MonkeySourceRandom) mEventSource).generateActivity();
        }

        // validate source generator
        if (!mEventSource.validate()) {
            return -5;
        }

        // If we're profiling, do it immediately before/after the main monkey
        // loop
        if (mGenerateHprof) {
            signalPersistentProcesses();
        }

        mNetworkMonitor.start();
        int crashedAtCycle = runMonkeyCycles();
        mNetworkMonitor.stop();

        synchronized (this) {
            if (mRequestAnrTraces) {
                reportAnrTraces();
                mRequestAnrTraces = false;
            }
            if (mRequestDumpsysMemInfo) {
                reportDumpsysMemInfo();
                mRequestDumpsysMemInfo = false;
            }
        }

        if (mGenerateHprof) {
            signalPersistentProcesses();
            if (mVerbose > 0) {
                System.out.println("// Generated profiling reports in /data/misc");
            }
        }

        try {
            mAm.setActivityController(null);
            mNetworkMonitor.unregister(mAm);
        } catch (RemoteException e) {
            // just in case this was latent (after mCount cycles), make sure
            // we report it
            if (crashedAtCycle >= mCount) {
                crashedAtCycle = mCount - 1;
            }
        }

        // report dropped event stats
        if (mVerbose > 0) {
            System.out.print(":Dropped: keys=");
            System.out.print(mDroppedKeyEvents);
            System.out.print(" pointers=");
            System.out.print(mDroppedPointerEvents);
            System.out.print(" trackballs=");
            System.out.print(mDroppedTrackballEvents);
            System.out.print(" flips=");
            System.out.println(mDroppedFlipEvents);
        }

        // report network stats
        mNetworkMonitor.dump();

        if (crashedAtCycle < mCount - 1) {
            System.err.println("** System appears to have crashed at event " + crashedAtCycle
                    + " of " + mCount + " using seed " + mSeed);
            return crashedAtCycle;
        } else {
            if (mVerbose > 0) {
                System.out.println("// Monkey finished");
            }
            return 0;
        }
    }

    /**
     * Process the command-line options
     *
     * @return Returns true if options were parsed with no apparent errors.
     */
    private boolean processOptions() {
        // quick (throwaway) check for unadorned command
        if (mArgs.length < 1) {
            showUsage();
            return false;
        }

        try {
            String opt;
            while ((opt = nextOption()) != null) {
                if (opt.equals("-s")) {
                    mSeed = nextOptionLong("Seed");
                } else if (opt.equals("-p")) {
                    mValidPackages.add(nextOptionData());
                } else if (opt.equals("-c")) {
                    mMainCategories.add(nextOptionData());
                } else if (opt.equals("-v")) {
                    mVerbose += 1;
                } else if (opt.equals("--ignore-crashes")) {
                    mIgnoreCrashes = true;
                } else if (opt.equals("--ignore-timeouts")) {
                    mIgnoreTimeouts = true;
                } else if (opt.equals("--ignore-security-exceptions")) {
                    mIgnoreSecurityExceptions = true;
                } else if (opt.equals("--monitor-native-crashes")) {
                    mMonitorNativeCrashes = true;
                } else if (opt.equals("--kill-process-after-error")) {
                    mKillProcessAfterError = true;
                } else if (opt.equals("--hprof")) {
                    mGenerateHprof = true;
                } else if (opt.equals("--pct-touch")) {
                    int i = MonkeySourceRandom.FACTOR_TOUCH;
                    mFactors[i] = -nextOptionLong("touch events percentage");
                } else if (opt.equals("--pct-motion")) {
                    int i = MonkeySourceRandom.FACTOR_MOTION;
                    mFactors[i] = -nextOptionLong("motion events percentage");
                } else if (opt.equals("--pct-trackball")) {
                    int i = MonkeySourceRandom.FACTOR_TRACKBALL;
                    mFactors[i] = -nextOptionLong("trackball events percentage");
                } else if (opt.equals("--pct-nav")) {
                    int i = MonkeySourceRandom.FACTOR_NAV;
                    mFactors[i] = -nextOptionLong("nav events percentage");
                } else if (opt.equals("--pct-majornav")) {
                    int i = MonkeySourceRandom.FACTOR_MAJORNAV;
                    mFactors[i] = -nextOptionLong("major nav events percentage");
                } else if (opt.equals("--pct-appswitch")) {
                    int i = MonkeySourceRandom.FACTOR_APPSWITCH;
                    mFactors[i] = -nextOptionLong("app switch events percentage");
                } else if (opt.equals("--pct-flip")) {
                    int i = MonkeySourceRandom.FACTOR_FLIP;
                    mFactors[i] = -nextOptionLong("keyboard flip percentage");
                } else if (opt.equals("--pct-anyevent")) {
                    int i = MonkeySourceRandom.FACTOR_ANYTHING;
                    mFactors[i] = -nextOptionLong("any events percentage");
                } else if (opt.equals("--pkg-blacklist-file")) {
                    mPkgBlacklistFile = nextOptionData();
                } else if (opt.equals("--pkg-whitelist-file")) {
                    mPkgWhitelistFile = nextOptionData();
                } else if (opt.equals("--throttle")) {
                    mThrottle = nextOptionLong("delay (in milliseconds) to wait between events");
                } else if (opt.equals("--wait-dbg")) {
                    // do nothing - it's caught at the very start of run()
                } else if (opt.equals("--dbg-no-events")) {
                    mSendNoEvents = true;
                } else if (opt.equals("--port")) {
                    mServerPort = (int) nextOptionLong("Server port to listen on for commands");
                } else if (opt.equals("--setup")) {
                    mSetupFileName = nextOptionData();
                } else if (opt.equals("-f")) {
                    mScriptFileNames.add(nextOptionData());
                } else if (opt.equals("-h")) {
                    showUsage();
                    return false;
                } else {
                    System.err.println("** Error: Unknown option: " + opt);
                    showUsage();
                    return false;
                }
            }
        } catch (RuntimeException ex) {
            System.err.println("** Error: " + ex.toString());
            showUsage();
            return false;
        }

        // If a server port hasn't been specified, we need to specify
        // a count
        if (mServerPort == -1) {
            String countStr = nextArg();
            if (countStr == null) {
                System.err.println("** Error: Count not specified");
                showUsage();
                return false;
            }

            try {
                mCount = Integer.parseInt(countStr);
            } catch (NumberFormatException e) {
                System.err.println("** Error: Count is not a number");
                showUsage();
                return false;
            }
        }

        return true;
    }

    /**
     * Load a list of package names from a file.
     *
     * @param fileName The file name, with package names separated by new line.
     * @param list The destination list.
     * @return Returns false if any error occurs.
     */
    private static boolean loadPackageListFromFile(String fileName, HashSet<String> list) {
        BufferedReader reader = null;
        try {
            reader = new BufferedReader(new FileReader(fileName));
            String s;
            while ((s = reader.readLine()) != null) {
                s = s.trim();
                if ((s.length() > 0) && (!s.startsWith("#"))) {
                    list.add(s);
                }
            }
        } catch (IOException ioe) {
            System.err.println(ioe);
            return false;
        } finally {
            if (reader != null) {
                try {
                    reader.close();
                } catch (IOException ioe) {
                    System.err.println(ioe);
                }
            }
        }
        return true;
    }

    /**
     * Load package blacklist or whitelist (if specified).
     *
     * @return Returns false if any error occurs.
     */
    private boolean loadPackageLists() {
        if (((mPkgWhitelistFile != null) || (mValidPackages.size() > 0))
                && (mPkgBlacklistFile != null)) {
            System.err.println("** Error: you can not specify a package blacklist "
                    + "together with a whitelist or individual packages (via -p).");
            return false;
        }
        if ((mPkgWhitelistFile != null)
                && (!loadPackageListFromFile(mPkgWhitelistFile, mValidPackages))) {
            return false;
        }
        if ((mPkgBlacklistFile != null)
                && (!loadPackageListFromFile(mPkgBlacklistFile, mInvalidPackages))) {
            return false;
        }
        return true;
    }

    /**
     * Check for any internal configuration (primarily build-time) errors.
     *
     * @return Returns true if ready to rock.
     */
    private boolean checkInternalConfiguration() {
        // Check KEYCODE name array, make sure it's up to date.

        String lastKeyName = null;
        try {
            lastKeyName = MonkeySourceRandom.getLastKeyName();
        } catch (RuntimeException e) {
        }
        if (!"TAG_LAST_KEYCODE".equals(lastKeyName)) {
            System.err.println("** Error: Key names array malformed (internal error).");
            return false;
        }

        return true;
    }

    /**
     * Attach to the required system interfaces.
     *
     * @return Returns true if all system interfaces were available.
     */
    private boolean getSystemInterfaces() {
        mAm = ActivityManagerNative.getDefault();
        if (mAm == null) {
            System.err.println("** Error: Unable to connect to activity manager; is the system "
                    + "running?");
            return false;
        }

        mWm = IWindowManager.Stub.asInterface(ServiceManager.getService("window"));
        if (mWm == null) {
            System.err.println("** Error: Unable to connect to window manager; is the system "
                    + "running?");
            return false;
        }

        mPm = IPackageManager.Stub.asInterface(ServiceManager.getService("package"));
        if (mPm == null) {
            System.err.println("** Error: Unable to connect to package manager; is the system "
                    + "running?");
            return false;
        }

        try {
            mAm.setActivityController(new ActivityController());
            mNetworkMonitor.register(mAm);
        } catch (RemoteException e) {
            System.err.println("** Failed talking with activity manager!");
            return false;
        }

        return true;
    }

    /**
     * Using the restrictions provided (categories & packages), generate a list
     * of activities that we can actually switch to.
     *
     * @return Returns true if it could successfully build a list of target
     *         activities
     */
    private boolean getMainApps() {
        try {
            final int N = mMainCategories.size();
            for (int i = 0; i < N; i++) {
                Intent intent = new Intent(Intent.ACTION_MAIN);
                String category = mMainCategories.get(i);
                if (category.length() > 0) {
                    intent.addCategory(category);
                }
                List<ResolveInfo> mainApps = mPm.queryIntentActivities(intent, null, 0);
                if (mainApps == null || mainApps.size() == 0) {
                    System.err.println("// Warning: no activities found for category " + category);
                    continue;
                }
                if (mVerbose >= 2) { // very verbose
                    System.out.println("// Selecting main activities from category " + category);
                }
                final int NA = mainApps.size();
                for (int a = 0; a < NA; a++) {
                    ResolveInfo r = mainApps.get(a);
                    String packageName = r.activityInfo.applicationInfo.packageName;
                    if (checkEnteringPackage(packageName)) {
                        if (mVerbose >= 2) { // very verbose
                            System.out.println("//   + Using main activity " + r.activityInfo.name
                                    + " (from package " + packageName + ")");
                        }
                        mMainApps.add(new ComponentName(packageName, r.activityInfo.name));
                    } else {
                        if (mVerbose >= 3) { // very very verbose
                            System.out.println("//   - NOT USING main activity "
                                    + r.activityInfo.name + " (from package " + packageName + ")");
                        }
                    }
                }
            }
        } catch (RemoteException e) {
            System.err.println("** Failed talking with package manager!");
            return false;
        }

        if (mMainApps.size() == 0) {
            System.out.println("** No activities found to run, monkey aborted.");
            return false;
        }

        return true;
    }

    /**
     * Run mCount cycles and see if we hit any crashers.
     * <p>
     * TODO: Meta state on keys
     *
     * @return Returns the last cycle which executed. If the value == mCount, no
     *         errors detected.
     */
    private int runMonkeyCycles() {
        int eventCounter = 0;
        int cycleCounter = 0;

        boolean systemCrashed = false;

        while (!systemCrashed && cycleCounter < mCount) {
            synchronized (this) {
                if (mRequestAnrTraces) {
                    reportAnrTraces();
                    mRequestAnrTraces = false;
                }
                if (mRequestDumpsysMemInfo) {
                    reportDumpsysMemInfo();
                    mRequestDumpsysMemInfo = false;
                }
                if (mMonitorNativeCrashes) {
                    // first time through, when eventCounter == 0, just set up
                    // the watcher (ignore the error)
                    if (checkNativeCrashes() && (eventCounter > 0)) {
                        System.out.println("** New native crash detected.");
                        mAbort = mAbort || mKillProcessAfterError;
                    }
                }
                if (mAbort) {
                    System.out.println("** Monkey aborted due to error.");
                    System.out.println("Events injected: " + eventCounter);
                    return eventCounter;
                }
            }

            // In this debugging mode, we never send any events. This is
            // primarily here so you can manually test the package or category
            // limits, while manually exercising the system.
            if (mSendNoEvents) {
                eventCounter++;
                cycleCounter++;
                continue;
            }

            if ((mVerbose > 0) && (eventCounter % 100) == 0 && eventCounter != 0) {
                System.out.println("    // Sending event #" + eventCounter);
            }

            MonkeyEvent ev = mEventSource.getNextEvent();
            if (ev != null) {

                int injectCode = ev.injectEvent(mWm, mAm, mVerbose);
                if (injectCode == MonkeyEvent.INJECT_FAIL) {
                    if (ev instanceof MonkeyKeyEvent) {
                        mDroppedKeyEvents++;
                    } else if (ev instanceof MonkeyMotionEvent) {
                        mDroppedPointerEvents++;
                    } else if (ev instanceof MonkeyFlipEvent) {
                        mDroppedFlipEvents++;
                    }
                } else if (injectCode == MonkeyEvent.INJECT_ERROR_REMOTE_EXCEPTION) {
                    systemCrashed = true;
                } else if (injectCode == MonkeyEvent.INJECT_ERROR_SECURITY_EXCEPTION) {
                    systemCrashed = !mIgnoreSecurityExceptions;
                }

                // Don't count throttling as an event.
                if (!(ev instanceof MonkeyThrottleEvent)) {
                    eventCounter++;
                    if (mCountEvents) {
                        cycleCounter++;
                    }
                }
            } else {
                if (!mCountEvents) {
                    cycleCounter++;
                } else {
                    break;
                }
            }
        }
        // If we got this far, we succeeded!
        return eventCounter;
    }

    /**
     * Send SIGNAL_USR1 to all processes. This will generate large (5mb)
     * profiling reports in data/misc, so use with care.
     */
    private void signalPersistentProcesses() {
        try {
            mAm.signalPersistentProcesses(Process.SIGNAL_USR1);

            synchronized (this) {
                wait(2000);
            }
        } catch (RemoteException e) {
            System.err.println("** Failed talking with activity manager!");
        } catch (InterruptedException e) {
        }
    }

    /**
     * Watch for appearance of new tombstone files, which indicate native
     * crashes.
     *
     * @return Returns true if new files have appeared in the list
     */
    private boolean checkNativeCrashes() {
        String[] tombstones = TOMBSTONES_PATH.list();

        // shortcut path for usually empty directory, so we don't waste even
        // more objects
        if ((tombstones == null) || (tombstones.length == 0)) {
            mTombstones = null;
            return false;
        }

        // use set logic to look for new files
        HashSet<String> newStones = new HashSet<String>();
        for (String x : tombstones) {
            newStones.add(x);
        }

        boolean result = (mTombstones == null) || !mTombstones.containsAll(newStones);

        // keep the new list for the next time
        mTombstones = newStones;

        return result;
    }

    /**
     * Return the next command line option. This has a number of special cases
     * which closely, but not exactly, follow the POSIX command line options
     * patterns:
     *
     * <pre>
     * -- means to stop processing additional options
     * -z means option z
     * -z ARGS means option z with (non-optional) arguments ARGS
     * -zARGS means option z with (optional) arguments ARGS
     * --zz means option zz
     * --zz ARGS means option zz with (non-optional) arguments ARGS
     * </pre>
     *
     * Note that you cannot combine single letter options; -abc != -a -b -c
     *
     * @return Returns the option string, or null if there are no more options.
     */
    private String nextOption() {
        if (mNextArg >= mArgs.length) {
            return null;
        }
        String arg = mArgs[mNextArg];
        if (!arg.startsWith("-")) {
            return null;
        }
        mNextArg++;
        if (arg.equals("--")) {
            return null;
        }
        if (arg.length() > 1 && arg.charAt(1) != '-') {
            if (arg.length() > 2) {
                mCurArgData = arg.substring(2);
                return arg.substring(0, 2);
            } else {
                mCurArgData = null;
                return arg;
            }
        }
        mCurArgData = null;
        return arg;
    }

    /**
     * Return the next data associated with the current option.
     *
     * @return Returns the data string, or null of there are no more arguments.
     */
    private String nextOptionData() {
        if (mCurArgData != null) {
            return mCurArgData;
        }
        if (mNextArg >= mArgs.length) {
            return null;
        }
        String data = mArgs[mNextArg];
        mNextArg++;
        return data;
    }

    /**
     * Returns a long converted from the next data argument, with error handling
     * if not available.
     *
     * @param opt The name of the option.
     * @return Returns a long converted from the argument.
     */
    private long nextOptionLong(final String opt) {
        long result;
        try {
            result = Long.parseLong(nextOptionData());
        } catch (NumberFormatException e) {
            System.err.println("** Error: " + opt + " is not a number");
            throw e;
        }
        return result;
    }

    /**
     * Return the next argument on the command line.
     *
     * @return Returns the argument string, or null if we have reached the end.
     */
    private String nextArg() {
        if (mNextArg >= mArgs.length) {
            return null;
        }
        String arg = mArgs[mNextArg];
        mNextArg++;
        return arg;
    }

    /**
     * Print how to use this command.
     */
    private void showUsage() {
        StringBuffer usage = new StringBuffer();
        usage.append("usage: monkey [-p ALLOWED_PACKAGE [-p ALLOWED_PACKAGE] ...]\n");
        usage.append("              [-c MAIN_CATEGORY [-c MAIN_CATEGORY] ...]\n");
        usage.append("              [--ignore-crashes] [--ignore-timeouts]\n");
        usage.append("              [--ignore-security-exceptions] [--monitor-native-crashes]\n");
        usage.append("              [--kill-process-after-error] [--hprof]\n");
        usage.append("              [--pct-touch PERCENT] [--pct-motion PERCENT]\n");
        usage.append("              [--pct-trackball PERCENT] [--pct-syskeys PERCENT]\n");
        usage.append("              [--pct-nav PERCENT] [--pct-majornav PERCENT]\n");
        usage.append("              [--pct-appswitch PERCENT] [--pct-flip PERCENT]\n");
        usage.append("              [--pct-anyevent PERCENT]\n");
        usage.append("              [--pkg-blacklist-file PACKAGE_BLACKLIST_FILE]\n");
        usage.append("              [--pkg-whitelist-file PACKAGE_WHITELIST_FILE]\n");
        usage.append("              [--wait-dbg] [--dbg-no-events]\n");
        usage.append("              [--setup scriptfile] [-f scriptfile [-f scriptfile] ...]\n");
        usage.append("              [--port port]\n");
        usage.append("              [-s SEED] [-v [-v] ...] [--throttle MILLISEC]\n");
        usage.append("              COUNT");
        System.err.println(usage.toString());
    }
}<|MERGE_RESOLUTION|>--- conflicted
+++ resolved
@@ -225,27 +225,9 @@
             return allow;
         }
 
-<<<<<<< HEAD
-        public boolean appCrashed(String processName, int pid, String shortMsg, String longMsg,
-                byte[] crashData) {
-=======
-        private boolean checkEnteringPackage(String pkg) {
-            if (pkg == null) {
-                return true;
-            }
-            // preflight the hash lookup to avoid the cost of hash key
-            // generation
-            if (mValidPackages.size() == 0) {
-                return true;
-            } else {
-                return mValidPackages.contains(pkg);
-            }
-        }
-
         public boolean appCrashed(String processName, int pid,
                 String tag, String shortMsg, String longMsg,
                 long timeMillis, String stackTrace) {
->>>>>>> 5595acbe
             System.err.println("// CRASH: " + processName + " (pid " + pid + ")");
             System.err.println("// Short Msg: " + shortMsg);
             System.err.println("// Long Msg: " + longMsg);
