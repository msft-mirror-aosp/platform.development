/*
 * Copyright 2007, The Android Open Source Project
 *
 * Licensed under the Apache License, Version 2.0 (the "License");
 * you may not use this file except in compliance with the License.
 * You may obtain a copy of the License at
 *
 *     http://www.apache.org/licenses/LICENSE-2.0
 *
 * Unless required by applicable law or agreed to in writing, software
 * distributed under the License is distributed on an "AS IS" BASIS,
 * WITHOUT WARRANTIES OR CONDITIONS OF ANY KIND, either express or implied.
 * See the License for the specific language governing permissions and
 * limitations under the License.
 */

package com.android.commands.monkey;

import android.app.ActivityManagerNative;
import android.app.IActivityController;
import android.app.IActivityManager;
import android.content.ComponentName;
import android.content.Intent;
import android.content.pm.IPackageManager;
import android.content.pm.ResolveInfo;
import android.os.Build;
import android.os.Debug;
import android.os.Environment;
import android.os.Process;
import android.os.RemoteException;
import android.os.ServiceManager;
import android.os.StrictMode;
import android.os.SystemClock;
import android.os.SystemProperties;
import android.view.IWindowManager;

import java.io.BufferedReader;
import java.io.BufferedWriter;
import java.io.ByteArrayInputStream;
import java.io.DataInputStream;
import java.io.File;
import java.io.FileReader;
import java.io.FileWriter;
import java.io.IOException;
import java.io.InputStream;
import java.io.InputStreamReader;
import java.io.Writer;
import java.security.SecureRandom;
import java.util.ArrayList;
import java.util.HashSet;
import java.util.Iterator;
import java.util.List;
import java.util.Random;

/**
 * Application that injects random key events and other actions into the system.
 */
public class Monkey {

    /**
     * Monkey Debugging/Dev Support
     * <p>
     * All values should be zero when checking in.
     */
    private final static int DEBUG_ALLOW_ANY_STARTS = 0;

    private final static int DEBUG_ALLOW_ANY_RESTARTS = 0;

    private IActivityManager mAm;

    private IWindowManager mWm;

    private IPackageManager mPm;

    /** Command line arguments */
    private String[] mArgs;

    /** Current argument being parsed */
    private int mNextArg;

    /** Data of current argument */
    private String mCurArgData;

    /** Running in verbose output mode? 1= verbose, 2=very verbose */
    private int mVerbose;

    /** Ignore any application crashes while running? */
    private boolean mIgnoreCrashes;

    /** Ignore any not responding timeouts while running? */
    private boolean mIgnoreTimeouts;

    /** Ignore security exceptions when launching activities */
    /** (The activity launch still fails, but we keep pluggin' away) */
    private boolean mIgnoreSecurityExceptions;

    /** Monitor /data/tombstones and stop the monkey if new files appear. */
    private boolean mMonitorNativeCrashes;

    /** Ignore any native crashes while running? */
    private boolean mIgnoreNativeCrashes;

    /** Send no events. Use with long throttle-time to watch user operations */
    private boolean mSendNoEvents;

    /** This is set when we would like to abort the running of the monkey. */
    private boolean mAbort;

    /**
     * Count each event as a cycle. Set to false for scripts so that each time
     * through the script increments the count.
     */
    private boolean mCountEvents = true;

    /**
     * This is set by the ActivityController thread to request collection of ANR
     * trace files
     */
    private boolean mRequestAnrTraces = false;

    /**
     * This is set by the ActivityController thread to request a
     * "dumpsys meminfo"
     */
    private boolean mRequestDumpsysMemInfo = false;

    /**
     * This is set by the ActivityController thread to request a
     * bugreport after ANR
     */
    private boolean mRequestAnrBugreport = false;

    /**
     * This is set by the ActivityController thread to request a
     * bugreport after java application crash
     */
    private boolean mRequestAppCrashBugreport = false;

    /** Failure process name */
    private String mReportProcessName;

    /**
     * This is set by the ActivityController thread to request a "procrank"
     */
    private boolean mRequestProcRank = false;

    /** Kill the process after a timeout or crash. */
    private boolean mKillProcessAfterError;

    /** Generate hprof reports before/after monkey runs */
    private boolean mGenerateHprof;

    /** Package blacklist file. */
    private String mPkgBlacklistFile;

    /** Package whitelist file. */
    private String mPkgWhitelistFile;

    /** Packages we are allowed to run, or empty if no restriction. */
    private HashSet<String> mValidPackages = new HashSet<String>();

    /** Packages we are not allowed to run. */
    private HashSet<String> mInvalidPackages = new HashSet<String>();

    /** Categories we are allowed to launch **/
    private ArrayList<String> mMainCategories = new ArrayList<String>();

    /** Applications we can switch to. */
    private ArrayList<ComponentName> mMainApps = new ArrayList<ComponentName>();

    /** The delay between event inputs **/
    long mThrottle = 0;

    /** Whether to randomize each throttle (0-mThrottle ms) inserted between events. */
    boolean mRandomizeThrottle = false;

    /** The number of iterations **/
    int mCount = 1000;

    /** The random number seed **/
    long mSeed = 0;

    /** The random number generator **/
    Random mRandom = null;

    /** Dropped-event statistics **/
    long mDroppedKeyEvents = 0;

    long mDroppedPointerEvents = 0;

    long mDroppedTrackballEvents = 0;

    long mDroppedFlipEvents = 0;

    /** The delay between user actions. This is for the scripted monkey. **/
    long mProfileWaitTime = 5000;

    /** Device idle time. This is for the scripted monkey. **/
    long mDeviceSleepTime = 30000;

    boolean mRandomizeScript = false;

    boolean mScriptLog = false;

    /** Capture bugreprot whenever there is a crash. **/
    private boolean mRequestBugreport = false;

    /** a filename to the setup script (if any) */
    private String mSetupFileName = null;

    /** filenames of the script (if any) */
    private ArrayList<String> mScriptFileNames = new ArrayList<String>();

    /** a TCP port to listen on for remote commands. */
    private int mServerPort = -1;

    private static final File TOMBSTONES_PATH = new File("/data/tombstones");

    private HashSet<String> mTombstones = null;

    float[] mFactors = new float[MonkeySourceRandom.FACTORZ_COUNT];

    MonkeyEventSource mEventSource;

    private MonkeyNetworkMonitor mNetworkMonitor = new MonkeyNetworkMonitor();

    // information on the current activity.
    public static Intent currentIntent;

    public static String currentPackage;

    /**
     * Check whether we should run against the givn package.
     *
     * @param pkg The package name.
     * @return Returns true if we should run against pkg.
     */
    private boolean checkEnteringPackage(String pkg) {
        if (mInvalidPackages.size() > 0) {
            if (mInvalidPackages.contains(pkg)) {
                return false;
            }
        } else if (mValidPackages.size() > 0) {
            if (!mValidPackages.contains(pkg)) {
                return false;
            }
        }
        return true;
    }

    /**
     * Monitor operations happening in the system.
     */
    private class ActivityController extends IActivityController.Stub {
        public boolean activityStarting(Intent intent, String pkg) {
            boolean allow = checkEnteringPackage(pkg) || (DEBUG_ALLOW_ANY_STARTS != 0);
            if (mVerbose > 0) {
                // StrictMode's disk checks end up catching this on
                // userdebug/eng builds due to PrintStream going to a
                // FileOutputStream in the end (perhaps only when
                // redirected to a file?)  So we allow disk writes
                // around this region for the monkey to minimize
                // harmless dropbox uploads from monkeys.
                StrictMode.ThreadPolicy savedPolicy = StrictMode.allowThreadDiskWrites();
                System.out.println("    // " + (allow ? "Allowing" : "Rejecting") + " start of "
                        + intent + " in package " + pkg);
                StrictMode.setThreadPolicy(savedPolicy);
            }
            currentPackage = pkg;
            currentIntent = intent;
            return allow;
        }

        public boolean activityResuming(String pkg) {
            StrictMode.ThreadPolicy savedPolicy = StrictMode.allowThreadDiskWrites();
            System.out.println("    // activityResuming(" + pkg + ")");
            boolean allow = checkEnteringPackage(pkg) || (DEBUG_ALLOW_ANY_RESTARTS != 0);
            if (!allow) {
                if (mVerbose > 0) {
                    System.out.println("    // " + (allow ? "Allowing" : "Rejecting")
                            + " resume of package " + pkg);
                }
            }
            currentPackage = pkg;
            StrictMode.setThreadPolicy(savedPolicy);
            return allow;
        }

        public boolean appCrashed(String processName, int pid,
                String shortMsg, String longMsg,
                long timeMillis, String stackTrace) {
            StrictMode.ThreadPolicy savedPolicy = StrictMode.allowThreadDiskWrites();
            System.err.println("// CRASH: " + processName + " (pid " + pid + ")");
            System.err.println("// Short Msg: " + shortMsg);
            System.err.println("// Long Msg: " + longMsg);
            System.err.println("// Build Label: " + Build.FINGERPRINT);
            System.err.println("// Build Changelist: " + Build.VERSION.INCREMENTAL);
            System.err.println("// Build Time: " + Build.TIME);
            System.err.println("// " + stackTrace.replace("\n", "\n// "));
            StrictMode.setThreadPolicy(savedPolicy);

            if (!mIgnoreCrashes || mRequestBugreport) {
                synchronized (Monkey.this) {
                    if (!mIgnoreCrashes) {
                        mAbort = true;
                    }
                    if (mRequestBugreport){
                        mRequestAppCrashBugreport = true;
                        mReportProcessName = processName;
                    }
                }
                return !mKillProcessAfterError;
            }
            return false;
        }

        public int appEarlyNotResponding(String processName, int pid, String annotation) {
            return 0;
        }

        public int appNotResponding(String processName, int pid, String processStats) {
            StrictMode.ThreadPolicy savedPolicy = StrictMode.allowThreadDiskWrites();
            System.err.println("// NOT RESPONDING: " + processName + " (pid " + pid + ")");
            System.err.println(processStats);
            StrictMode.setThreadPolicy(savedPolicy);

            synchronized (Monkey.this) {
                mRequestAnrTraces = true;
                mRequestDumpsysMemInfo = true;
                mRequestProcRank = true;
                if (mRequestBugreport){
                  mRequestAnrBugreport = true;
                  mReportProcessName = processName;
                }
            }
            if (!mIgnoreTimeouts) {
                synchronized (Monkey.this) {
                    mAbort = true;
                }
<<<<<<< HEAD
            }
            return (mKillProcessAfterError) ? -1 : 1;
=======
                return (mKillProcessAfterError) ? -1 : 0;
            }
            return 0;
>>>>>>> 42f87e1b
        }
    }

    /**
     * Run the procrank tool to insert system status information into the debug
     * report.
     */
    private void reportProcRank() {
        commandLineReport("procrank", "procrank");
    }

    /**
     * Run "cat /data/anr/traces.txt". Wait about 5 seconds first, to let the
     * asynchronous report writing complete.
     */
    private void reportAnrTraces() {
        try {
            Thread.sleep(5 * 1000);
        } catch (InterruptedException e) {
        }
        commandLineReport("anr traces", "cat /data/anr/traces.txt");
    }

    /**
     * Run "dumpsys meminfo"
     * <p>
     * NOTE: You cannot perform a dumpsys call from the ActivityController
     * callback, as it will deadlock. This should only be called from the main
     * loop of the monkey.
     */
    private void reportDumpsysMemInfo() {
        commandLineReport("meminfo", "dumpsys meminfo");
    }

    /**
     * Print report from a single command line.
     * <p>
     * TODO: Use ProcessBuilder & redirectErrorStream(true) to capture both
     * streams (might be important for some command lines)
     *
     * @param reportName Simple tag that will print before the report and in
     *            various annotations.
     * @param command Command line to execute.
     */
    private void commandLineReport(String reportName, String command) {
        System.err.println(reportName + ":");
        Runtime rt = Runtime.getRuntime();
        Writer logOutput = null;

        try {
            // Process must be fully qualified here because android.os.Process
            // is used elsewhere
            java.lang.Process p = Runtime.getRuntime().exec(command);

            if (mRequestBugreport) {
                logOutput =
                        new BufferedWriter(new FileWriter(new File(Environment
                                .getExternalStorageDirectory(), reportName), true));
            }
            // pipe everything from process stdout -> System.err
            InputStream inStream = p.getInputStream();
            InputStreamReader inReader = new InputStreamReader(inStream);
            BufferedReader inBuffer = new BufferedReader(inReader);
            String s;
            while ((s = inBuffer.readLine()) != null) {
                if (mRequestBugreport) {
                    logOutput.write(s);
                    logOutput.write("\n");
                } else {
                    System.err.println(s);
                }
            }

            int status = p.waitFor();
            System.err.println("// " + reportName + " status was " + status);

            if (logOutput != null) {
                logOutput.close();
            }
        } catch (Exception e) {
            System.err.println("// Exception from " + reportName + ":");
            System.err.println(e.toString());
        }
    }

    // Write the numbe of iteration to the log
    private void writeScriptLog(int count) {
        // TO DO: Add the script file name to the log.
        try {
            Writer output = new BufferedWriter(new FileWriter(new File(
                    Environment.getExternalStorageDirectory(), "scriptlog.txt"), true));
            output.write("iteration: " + count + " time: "
                    + MonkeyUtils.toCalendarTime(System.currentTimeMillis()) + "\n");
            output.close();
        } catch (IOException e) {
            System.err.println(e.toString());
        }
    }

    // Write the bugreport to the sdcard.
    private void getBugreport(String reportName) {
        reportName += MonkeyUtils.toCalendarTime(System.currentTimeMillis());
        String bugreportName = reportName.replaceAll("[ ,:]", "_");
        commandLineReport(bugreportName + ".txt", "bugreport");
    }

    /**
     * Command-line entry point.
     *
     * @param args The command-line arguments
     */
    public static void main(String[] args) {
        // Set the process name showing in "ps" or "top"
        Process.setArgV0("com.android.commands.monkey");

        int resultCode = (new Monkey()).run(args);
        System.exit(resultCode);
    }

    /**
     * Run the command!
     *
     * @param args The command-line arguments
     * @return Returns a posix-style result code. 0 for no error.
     */
    private int run(String[] args) {
        // Super-early debugger wait
        for (String s : args) {
            if ("--wait-dbg".equals(s)) {
                Debug.waitForDebugger();
            }
        }

        // Default values for some command-line options
        mVerbose = 0;
        mCount = 1000;
        mSeed = 0;
        mThrottle = 0;

        // prepare for command-line processing
        mArgs = args;
        mNextArg = 0;

        // set a positive value, indicating none of the factors is provided yet
        for (int i = 0; i < MonkeySourceRandom.FACTORZ_COUNT; i++) {
            mFactors[i] = 1.0f;
        }

        if (!processOptions()) {
            return -1;
        }

        if (!loadPackageLists()) {
            return -1;
        }

        // now set up additional data in preparation for launch
        if (mMainCategories.size() == 0) {
            mMainCategories.add(Intent.CATEGORY_LAUNCHER);
            mMainCategories.add(Intent.CATEGORY_MONKEY);
        }

        if (mVerbose > 0) {
            System.out.println(":Monkey: seed=" + mSeed + " count=" + mCount);
            if (mValidPackages.size() > 0) {
                Iterator<String> it = mValidPackages.iterator();
                while (it.hasNext()) {
                    System.out.println(":AllowPackage: " + it.next());
                }
            }
            if (mInvalidPackages.size() > 0) {
                Iterator<String> it = mInvalidPackages.iterator();
                while (it.hasNext()) {
                    System.out.println(":DisallowPackage: " + it.next());
                }
            }
            if (mMainCategories.size() != 0) {
                Iterator<String> it = mMainCategories.iterator();
                while (it.hasNext()) {
                    System.out.println(":IncludeCategory: " + it.next());
                }
            }
        }

        if (!checkInternalConfiguration()) {
            return -2;
        }

        if (!getSystemInterfaces()) {
            return -3;
        }

        if (!getMainApps()) {
            return -4;
        }

        mRandom = new SecureRandom();
        mRandom.setSeed((mSeed == 0) ? -1 : mSeed);

        if (mScriptFileNames != null && mScriptFileNames.size() == 1) {
            // script mode, ignore other options
            mEventSource = new MonkeySourceScript(mRandom, mScriptFileNames.get(0), mThrottle,
                    mRandomizeThrottle, mProfileWaitTime, mDeviceSleepTime);
            mEventSource.setVerbose(mVerbose);

            mCountEvents = false;
        } else if (mScriptFileNames != null && mScriptFileNames.size() > 1) {
            if (mSetupFileName != null) {
                mEventSource = new MonkeySourceRandomScript(mSetupFileName,
                        mScriptFileNames, mThrottle, mRandomizeThrottle, mRandom,
                        mProfileWaitTime, mDeviceSleepTime, mRandomizeScript);
                mCount++;
            } else {
                mEventSource = new MonkeySourceRandomScript(mScriptFileNames,
                        mThrottle, mRandomizeThrottle, mRandom,
                        mProfileWaitTime, mDeviceSleepTime, mRandomizeScript);
            }
            mEventSource.setVerbose(mVerbose);
            mCountEvents = false;
        } else if (mServerPort != -1) {
            try {
                mEventSource = new MonkeySourceNetwork(mServerPort);
            } catch (IOException e) {
                System.out.println("Error binding to network socket.");
                return -5;
            }
            mCount = Integer.MAX_VALUE;
        } else {
            // random source by default
            if (mVerbose >= 2) { // check seeding performance
                System.out.println("// Seeded: " + mSeed);
            }
            mEventSource = new MonkeySourceRandom(mRandom, mMainApps, mThrottle, mRandomizeThrottle);
            mEventSource.setVerbose(mVerbose);
            // set any of the factors that has been set
            for (int i = 0; i < MonkeySourceRandom.FACTORZ_COUNT; i++) {
                if (mFactors[i] <= 0.0f) {
                    ((MonkeySourceRandom) mEventSource).setFactors(i, mFactors[i]);
                }
            }

            // in random mode, we start with a random activity
            ((MonkeySourceRandom) mEventSource).generateActivity();
        }

        // validate source generator
        if (!mEventSource.validate()) {
            return -5;
        }

        // If we're profiling, do it immediately before/after the main monkey
        // loop
        if (mGenerateHprof) {
            signalPersistentProcesses();
        }

        mNetworkMonitor.start();
        int crashedAtCycle = runMonkeyCycles();
        mNetworkMonitor.stop();

        synchronized (this) {
            if (mRequestAnrTraces) {
                reportAnrTraces();
                mRequestAnrTraces = false;
            }
            if (mRequestAnrBugreport){
                System.out.println("Print the anr report");
                getBugreport("anr_" + mReportProcessName + "_");
                mRequestAnrBugreport = false;
            }
            if (mRequestAppCrashBugreport){
                getBugreport("app_crash" + mReportProcessName + "_");
                mRequestAppCrashBugreport = false;
            }
            if (mRequestDumpsysMemInfo) {
                reportDumpsysMemInfo();
                mRequestDumpsysMemInfo = false;
            }
        }

        if (mGenerateHprof) {
            signalPersistentProcesses();
            if (mVerbose > 0) {
                System.out.println("// Generated profiling reports in /data/misc");
            }
        }

        try {
            mAm.setActivityController(null);
            mNetworkMonitor.unregister(mAm);
        } catch (RemoteException e) {
            // just in case this was latent (after mCount cycles), make sure
            // we report it
            if (crashedAtCycle >= mCount) {
                crashedAtCycle = mCount - 1;
            }
        }

        // report dropped event stats
        if (mVerbose > 0) {
            System.out.print(":Dropped: keys=");
            System.out.print(mDroppedKeyEvents);
            System.out.print(" pointers=");
            System.out.print(mDroppedPointerEvents);
            System.out.print(" trackballs=");
            System.out.print(mDroppedTrackballEvents);
            System.out.print(" flips=");
            System.out.println(mDroppedFlipEvents);
        }

        // report network stats
        mNetworkMonitor.dump();

        if (crashedAtCycle < mCount - 1) {
            System.err.println("** System appears to have crashed at event " + crashedAtCycle
                    + " of " + mCount + " using seed " + mSeed);
            return crashedAtCycle;
        } else {
            if (mVerbose > 0) {
                System.out.println("// Monkey finished");
            }
            return 0;
        }
    }

    /**
     * Process the command-line options
     *
     * @return Returns true if options were parsed with no apparent errors.
     */
    private boolean processOptions() {
        // quick (throwaway) check for unadorned command
        if (mArgs.length < 1) {
            showUsage();
            return false;
        }

        try {
            String opt;
            while ((opt = nextOption()) != null) {
                if (opt.equals("-s")) {
                    mSeed = nextOptionLong("Seed");
                } else if (opt.equals("-p")) {
                    mValidPackages.add(nextOptionData());
                } else if (opt.equals("-c")) {
                    mMainCategories.add(nextOptionData());
                } else if (opt.equals("-v")) {
                    mVerbose += 1;
                } else if (opt.equals("--ignore-crashes")) {
                    mIgnoreCrashes = true;
                } else if (opt.equals("--ignore-timeouts")) {
                    mIgnoreTimeouts = true;
                } else if (opt.equals("--ignore-security-exceptions")) {
                    mIgnoreSecurityExceptions = true;
                } else if (opt.equals("--monitor-native-crashes")) {
                    mMonitorNativeCrashes = true;
                } else if (opt.equals("--ignore-native-crashes")) {
                    mIgnoreNativeCrashes = true;
                } else if (opt.equals("--kill-process-after-error")) {
                    mKillProcessAfterError = true;
                } else if (opt.equals("--hprof")) {
                    mGenerateHprof = true;
                } else if (opt.equals("--pct-touch")) {
                    int i = MonkeySourceRandom.FACTOR_TOUCH;
                    mFactors[i] = -nextOptionLong("touch events percentage");
                } else if (opt.equals("--pct-motion")) {
                    int i = MonkeySourceRandom.FACTOR_MOTION;
                    mFactors[i] = -nextOptionLong("motion events percentage");
                } else if (opt.equals("--pct-trackball")) {
                    int i = MonkeySourceRandom.FACTOR_TRACKBALL;
                    mFactors[i] = -nextOptionLong("trackball events percentage");
                } else if (opt.equals("--pct-syskeys")) {
                    int i = MonkeySourceRandom.FACTOR_SYSOPS;
                    mFactors[i] = -nextOptionLong("system (key) operations percentage");
                } else if (opt.equals("--pct-nav")) {
                    int i = MonkeySourceRandom.FACTOR_NAV;
                    mFactors[i] = -nextOptionLong("nav events percentage");
                } else if (opt.equals("--pct-majornav")) {
                    int i = MonkeySourceRandom.FACTOR_MAJORNAV;
                    mFactors[i] = -nextOptionLong("major nav events percentage");
                } else if (opt.equals("--pct-appswitch")) {
                    int i = MonkeySourceRandom.FACTOR_APPSWITCH;
                    mFactors[i] = -nextOptionLong("app switch events percentage");
                } else if (opt.equals("--pct-flip")) {
                    int i = MonkeySourceRandom.FACTOR_FLIP;
                    mFactors[i] = -nextOptionLong("keyboard flip percentage");
                } else if (opt.equals("--pct-anyevent")) {
                    int i = MonkeySourceRandom.FACTOR_ANYTHING;
                    mFactors[i] = -nextOptionLong("any events percentage");
                } else if (opt.equals("--pct-pinchzoom")) {
                    int i = MonkeySourceRandom.FACTOR_PINCHZOOM;
                    mFactors[i] = -nextOptionLong("pinch zoom events percentage");
                } else if (opt.equals("--pkg-blacklist-file")) {
                    mPkgBlacklistFile = nextOptionData();
                } else if (opt.equals("--pkg-whitelist-file")) {
                    mPkgWhitelistFile = nextOptionData();
                } else if (opt.equals("--throttle")) {
                    mThrottle = nextOptionLong("delay (in milliseconds) to wait between events");
                } else if (opt.equals("--randomize-throttle")) {
                    mRandomizeThrottle = true;
                } else if (opt.equals("--wait-dbg")) {
                    // do nothing - it's caught at the very start of run()
                } else if (opt.equals("--dbg-no-events")) {
                    mSendNoEvents = true;
                } else if (opt.equals("--port")) {
                    mServerPort = (int) nextOptionLong("Server port to listen on for commands");
                } else if (opt.equals("--setup")) {
                    mSetupFileName = nextOptionData();
                } else if (opt.equals("-f")) {
                    mScriptFileNames.add(nextOptionData());
                } else if (opt.equals("--profile-wait")) {
                    mProfileWaitTime = nextOptionLong("Profile delay" +
                                " (in milliseconds) to wait between user action");
                } else if (opt.equals("--device-sleep-time")) {
                    mDeviceSleepTime = nextOptionLong("Device sleep time" +
                                                      "(in milliseconds)");
                } else if (opt.equals("--randomize-script")) {
                    mRandomizeScript = true;
                } else if (opt.equals("--script-log")) {
                    mScriptLog = true;
                } else if (opt.equals("--bugreport")) {
                    mRequestBugreport = true;
                } else if (opt.equals("-h")) {
                    showUsage();
                    return false;
                } else {
                    System.err.println("** Error: Unknown option: " + opt);
                    showUsage();
                    return false;
                }
            }
        } catch (RuntimeException ex) {
            System.err.println("** Error: " + ex.toString());
            showUsage();
            return false;
        }

        // If a server port hasn't been specified, we need to specify
        // a count
        if (mServerPort == -1) {
            String countStr = nextArg();
            if (countStr == null) {
                System.err.println("** Error: Count not specified");
                showUsage();
                return false;
            }

            try {
                mCount = Integer.parseInt(countStr);
            } catch (NumberFormatException e) {
                System.err.println("** Error: Count is not a number");
                showUsage();
                return false;
            }
        }

        return true;
    }

    /**
     * Load a list of package names from a file.
     *
     * @param fileName The file name, with package names separated by new line.
     * @param list The destination list.
     * @return Returns false if any error occurs.
     */
    private static boolean loadPackageListFromFile(String fileName, HashSet<String> list) {
        BufferedReader reader = null;
        try {
            reader = new BufferedReader(new FileReader(fileName));
            String s;
            while ((s = reader.readLine()) != null) {
                s = s.trim();
                if ((s.length() > 0) && (!s.startsWith("#"))) {
                    list.add(s);
                }
            }
        } catch (IOException ioe) {
            System.err.println(ioe);
            return false;
        } finally {
            if (reader != null) {
                try {
                    reader.close();
                } catch (IOException ioe) {
                    System.err.println(ioe);
                }
            }
        }
        return true;
    }

    /**
     * Load package blacklist or whitelist (if specified).
     *
     * @return Returns false if any error occurs.
     */
    private boolean loadPackageLists() {
        if (((mPkgWhitelistFile != null) || (mValidPackages.size() > 0))
                && (mPkgBlacklistFile != null)) {
            System.err.println("** Error: you can not specify a package blacklist "
                    + "together with a whitelist or individual packages (via -p).");
            return false;
        }
        if ((mPkgWhitelistFile != null)
                && (!loadPackageListFromFile(mPkgWhitelistFile, mValidPackages))) {
            return false;
        }
        if ((mPkgBlacklistFile != null)
                && (!loadPackageListFromFile(mPkgBlacklistFile, mInvalidPackages))) {
            return false;
        }
        return true;
    }

    /**
     * Check for any internal configuration (primarily build-time) errors.
     *
     * @return Returns true if ready to rock.
     */
    private boolean checkInternalConfiguration() {
        return true;
    }

    /**
     * Attach to the required system interfaces.
     *
     * @return Returns true if all system interfaces were available.
     */
    private boolean getSystemInterfaces() {
        mAm = ActivityManagerNative.getDefault();
        if (mAm == null) {
            System.err.println("** Error: Unable to connect to activity manager; is the system "
                    + "running?");
            return false;
        }

        mWm = IWindowManager.Stub.asInterface(ServiceManager.getService("window"));
        if (mWm == null) {
            System.err.println("** Error: Unable to connect to window manager; is the system "
                    + "running?");
            return false;
        }

        mPm = IPackageManager.Stub.asInterface(ServiceManager.getService("package"));
        if (mPm == null) {
            System.err.println("** Error: Unable to connect to package manager; is the system "
                    + "running?");
            return false;
        }

        try {
            mAm.setActivityController(new ActivityController());
            mNetworkMonitor.register(mAm);
        } catch (RemoteException e) {
            System.err.println("** Failed talking with activity manager!");
            return false;
        }

        return true;
    }

    /**
     * Using the restrictions provided (categories & packages), generate a list
     * of activities that we can actually switch to.
     *
     * @return Returns true if it could successfully build a list of target
     *         activities
     */
    private boolean getMainApps() {
        try {
            final int N = mMainCategories.size();
            for (int i = 0; i < N; i++) {
                Intent intent = new Intent(Intent.ACTION_MAIN);
                String category = mMainCategories.get(i);
                if (category.length() > 0) {
                    intent.addCategory(category);
                }
                List<ResolveInfo> mainApps = mPm.queryIntentActivities(intent, null, 0);
                if (mainApps == null || mainApps.size() == 0) {
                    System.err.println("// Warning: no activities found for category " + category);
                    continue;
                }
                if (mVerbose >= 2) { // very verbose
                    System.out.println("// Selecting main activities from category " + category);
                }
                final int NA = mainApps.size();
                for (int a = 0; a < NA; a++) {
                    ResolveInfo r = mainApps.get(a);
                    String packageName = r.activityInfo.applicationInfo.packageName;
                    if (checkEnteringPackage(packageName)) {
                        if (mVerbose >= 2) { // very verbose
                            System.out.println("//   + Using main activity " + r.activityInfo.name
                                    + " (from package " + packageName + ")");
                        }
                        mMainApps.add(new ComponentName(packageName, r.activityInfo.name));
                    } else {
                        if (mVerbose >= 3) { // very very verbose
                            System.out.println("//   - NOT USING main activity "
                                    + r.activityInfo.name + " (from package " + packageName + ")");
                        }
                    }
                }
            }
        } catch (RemoteException e) {
            System.err.println("** Failed talking with package manager!");
            return false;
        }

        if (mMainApps.size() == 0) {
            System.out.println("** No activities found to run, monkey aborted.");
            return false;
        }

        return true;
    }

    /**
     * Run mCount cycles and see if we hit any crashers.
     * <p>
     * TODO: Meta state on keys
     *
     * @return Returns the last cycle which executed. If the value == mCount, no
     *         errors detected.
     */
    private int runMonkeyCycles() {
        int eventCounter = 0;
        int cycleCounter = 0;

        boolean shouldReportAnrTraces = false;
        boolean shouldReportDumpsysMemInfo = false;
        boolean shouldAbort = false;
        boolean systemCrashed = false;

        // TO DO : The count should apply to each of the script file.
        while (!systemCrashed && cycleCounter < mCount) {
            synchronized (this) {
                if (mRequestProcRank) {
                    reportProcRank();
                    mRequestProcRank = false;
                }
                if (mRequestAnrTraces) {
                    mRequestAnrTraces = false;
                    shouldReportAnrTraces = true;
                }
                if (mRequestAnrBugreport){
                    getBugreport("anr_" + mReportProcessName + "_");
                    mRequestAnrBugreport = false;
                }
                if (mRequestAppCrashBugreport){
                    getBugreport("app_crash" + mReportProcessName + "_");
                    mRequestAppCrashBugreport = false;
                }
                if (mRequestDumpsysMemInfo) {
                    mRequestDumpsysMemInfo = false;
                    shouldReportDumpsysMemInfo = true;
                }
                if (mMonitorNativeCrashes) {
                    // first time through, when eventCounter == 0, just set up
                    // the watcher (ignore the error)
                    if (checkNativeCrashes() && (eventCounter > 0)) {
                        System.out.println("** New native crash detected.");
                        if (mRequestBugreport) {
                            getBugreport("native_crash_");
                        }
                        mAbort = mAbort || !mIgnoreNativeCrashes || mKillProcessAfterError;
                    }
                }
                if (mAbort) {
                    shouldAbort = true;
                }
            }

            // Report ANR, dumpsys after releasing lock on this.
            // This ensures the availability of the lock to Activity controller's appNotResponding
            if (shouldReportAnrTraces) {
               shouldReportAnrTraces = false;
               reportAnrTraces();
            }

            if (shouldReportDumpsysMemInfo) {
               shouldReportDumpsysMemInfo = false;
               reportDumpsysMemInfo();
            }

            if (shouldAbort) {
               shouldAbort = false;
               System.out.println("** Monkey aborted due to error.");
               System.out.println("Events injected: " + eventCounter);
               return eventCounter;
            }

            // In this debugging mode, we never send any events. This is
            // primarily here so you can manually test the package or category
            // limits, while manually exercising the system.
            if (mSendNoEvents) {
                eventCounter++;
                cycleCounter++;
                continue;
            }

            if ((mVerbose > 0) && (eventCounter % 100) == 0 && eventCounter != 0) {
                String calendarTime = MonkeyUtils.toCalendarTime(System.currentTimeMillis());
                long systemUpTime = SystemClock.elapsedRealtime();
                System.out.println("    //[calendar_time:" + calendarTime + " system_uptime:"
                                   + systemUpTime + "]");
                System.out.println("    // Sending event #" + eventCounter);
            }

            MonkeyEvent ev = mEventSource.getNextEvent();
            if (ev != null) {
                int injectCode = ev.injectEvent(mWm, mAm, mVerbose);
                if (injectCode == MonkeyEvent.INJECT_FAIL) {
                    if (ev instanceof MonkeyKeyEvent) {
                        mDroppedKeyEvents++;
                    } else if (ev instanceof MonkeyMotionEvent) {
                        mDroppedPointerEvents++;
                    } else if (ev instanceof MonkeyFlipEvent) {
                        mDroppedFlipEvents++;
                    }
                } else if (injectCode == MonkeyEvent.INJECT_ERROR_REMOTE_EXCEPTION) {
                    systemCrashed = true;
                    System.err.println("** Error: RemoteException while injecting event.");
                } else if (injectCode == MonkeyEvent.INJECT_ERROR_SECURITY_EXCEPTION) {
                    systemCrashed = !mIgnoreSecurityExceptions;
                    if (systemCrashed) {
                        System.err.println("** Error: SecurityException while injecting event.");
                    }
                }

                // Don't count throttling as an event.
                if (!(ev instanceof MonkeyThrottleEvent)) {
                    eventCounter++;
                    if (mCountEvents) {
                        cycleCounter++;
                        writeScriptLog(cycleCounter);
                    }
                }
            } else {
                if (!mCountEvents) {
                    cycleCounter++;
                    writeScriptLog(cycleCounter);
                } else {
                    // Event Source has signaled that we have no more events to process
                    break;
                }
            }
        }
        System.out.println("Events injected: " + eventCounter);
        return eventCounter;
    }

    /**
     * Send SIGNAL_USR1 to all processes. This will generate large (5mb)
     * profiling reports in data/misc, so use with care.
     */
    private void signalPersistentProcesses() {
        try {
            mAm.signalPersistentProcesses(Process.SIGNAL_USR1);

            synchronized (this) {
                wait(2000);
            }
        } catch (RemoteException e) {
            System.err.println("** Failed talking with activity manager!");
        } catch (InterruptedException e) {
        }
    }

    /**
     * Watch for appearance of new tombstone files, which indicate native
     * crashes.
     *
     * @return Returns true if new files have appeared in the list
     */
    private boolean checkNativeCrashes() {
        String[] tombstones = TOMBSTONES_PATH.list();

        // shortcut path for usually empty directory, so we don't waste even
        // more objects
        if ((tombstones == null) || (tombstones.length == 0)) {
            mTombstones = null;
            return false;
        }

        // use set logic to look for new files
        HashSet<String> newStones = new HashSet<String>();
        for (String x : tombstones) {
            newStones.add(x);
        }

        boolean result = (mTombstones == null) || !mTombstones.containsAll(newStones);

        // keep the new list for the next time
        mTombstones = newStones;

        return result;
    }

    /**
     * Return the next command line option. This has a number of special cases
     * which closely, but not exactly, follow the POSIX command line options
     * patterns:
     *
     * <pre>
     * -- means to stop processing additional options
     * -z means option z
     * -z ARGS means option z with (non-optional) arguments ARGS
     * -zARGS means option z with (optional) arguments ARGS
     * --zz means option zz
     * --zz ARGS means option zz with (non-optional) arguments ARGS
     * </pre>
     *
     * Note that you cannot combine single letter options; -abc != -a -b -c
     *
     * @return Returns the option string, or null if there are no more options.
     */
    private String nextOption() {
        if (mNextArg >= mArgs.length) {
            return null;
        }
        String arg = mArgs[mNextArg];
        if (!arg.startsWith("-")) {
            return null;
        }
        mNextArg++;
        if (arg.equals("--")) {
            return null;
        }
        if (arg.length() > 1 && arg.charAt(1) != '-') {
            if (arg.length() > 2) {
                mCurArgData = arg.substring(2);
                return arg.substring(0, 2);
            } else {
                mCurArgData = null;
                return arg;
            }
        }
        mCurArgData = null;
        return arg;
    }

    /**
     * Return the next data associated with the current option.
     *
     * @return Returns the data string, or null of there are no more arguments.
     */
    private String nextOptionData() {
        if (mCurArgData != null) {
            return mCurArgData;
        }
        if (mNextArg >= mArgs.length) {
            return null;
        }
        String data = mArgs[mNextArg];
        mNextArg++;
        return data;
    }

    /**
     * Returns a long converted from the next data argument, with error handling
     * if not available.
     *
     * @param opt The name of the option.
     * @return Returns a long converted from the argument.
     */
    private long nextOptionLong(final String opt) {
        long result;
        try {
            result = Long.parseLong(nextOptionData());
        } catch (NumberFormatException e) {
            System.err.println("** Error: " + opt + " is not a number");
            throw e;
        }
        return result;
    }

    /**
     * Return the next argument on the command line.
     *
     * @return Returns the argument string, or null if we have reached the end.
     */
    private String nextArg() {
        if (mNextArg >= mArgs.length) {
            return null;
        }
        String arg = mArgs[mNextArg];
        mNextArg++;
        return arg;
    }

    /**
     * Print how to use this command.
     */
    private void showUsage() {
        StringBuffer usage = new StringBuffer();
        usage.append("usage: monkey [-p ALLOWED_PACKAGE [-p ALLOWED_PACKAGE] ...]\n");
        usage.append("              [-c MAIN_CATEGORY [-c MAIN_CATEGORY] ...]\n");
        usage.append("              [--ignore-crashes] [--ignore-timeouts]\n");
        usage.append("              [--ignore-security-exceptions]\n");
        usage.append("              [--monitor-native-crashes] [--ignore-native-crashes]\n");
        usage.append("              [--kill-process-after-error] [--hprof]\n");
        usage.append("              [--pct-touch PERCENT] [--pct-motion PERCENT]\n");
        usage.append("              [--pct-trackball PERCENT] [--pct-syskeys PERCENT]\n");
        usage.append("              [--pct-nav PERCENT] [--pct-majornav PERCENT]\n");
        usage.append("              [--pct-appswitch PERCENT] [--pct-flip PERCENT]\n");
        usage.append("              [--pct-anyevent PERCENT] [--pct-pinchzoom PERCENT]\n");
        usage.append("              [--pkg-blacklist-file PACKAGE_BLACKLIST_FILE]\n");
        usage.append("              [--pkg-whitelist-file PACKAGE_WHITELIST_FILE]\n");
        usage.append("              [--wait-dbg] [--dbg-no-events]\n");
        usage.append("              [--setup scriptfile] [-f scriptfile [-f scriptfile] ...]\n");
        usage.append("              [--port port]\n");
        usage.append("              [-s SEED] [-v [-v] ...]\n");
        usage.append("              [--throttle MILLISEC] [--randomize-throttle]\n");
        usage.append("              [--profile-wait MILLISEC]\n");
        usage.append("              [--device-sleep-time MILLISEC]\n");
        usage.append("              [--randomize-script]\n");
        usage.append("              [--script-log]\n");
        usage.append("              [--bugreport]\n");
        usage.append("              COUNT\n");
        System.err.println(usage.toString());
    }
}<|MERGE_RESOLUTION|>--- conflicted
+++ resolved
@@ -337,14 +337,9 @@
                 synchronized (Monkey.this) {
                     mAbort = true;
                 }
-<<<<<<< HEAD
-            }
-            return (mKillProcessAfterError) ? -1 : 1;
-=======
                 return (mKillProcessAfterError) ? -1 : 0;
             }
             return 0;
->>>>>>> 42f87e1b
         }
     }
 
